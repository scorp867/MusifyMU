--- conflicted
+++ resolved
@@ -34,10 +34,6 @@
 import com.musify.mu.ui.components.Artwork
 import com.musify.mu.ui.navigation.Screen
 import com.musify.mu.playback.LocalMediaController
-import com.musify.mu.data.db.entities.Playlist
-import androidx.compose.ui.text.style.TextOverflow
-import androidx.compose.ui.layout.ContentScale
-import coil.compose.AsyncImage
 
 @Composable
 fun HomeScreen(navController: NavController, onPlay: (List<Track>, Int) -> Unit) {
@@ -49,18 +45,11 @@
     var recentPlayed by remember { mutableStateOf<List<Track>>(emptyList()) }
     var recentAdded by remember { mutableStateOf<List<Track>>(emptyList()) }
     var favorites by remember { mutableStateOf<List<Track>>(emptyList()) }
-    var customPlaylists by remember { mutableStateOf<List<Playlist>>(emptyList()) }
     var isLoading by remember { mutableStateOf(true) }
     var refreshTrigger by remember { mutableStateOf(0) }
     
     val scope = rememberCoroutineScope()
     val listState = rememberLazyListState()
-
-    // Playlists preview state
-    data class PlaylistPreview(val id: Long, val name: String, val art: String?)
-    var playlistPreviews by remember { mutableStateOf<List<PlaylistPreview>>(emptyList()) }
-    var showNewPlaylistDialog by remember { mutableStateOf(false) }
-    var newPlaylistName by remember { mutableStateOf("") }
 
     // Function to refresh data
     val refreshData = {
@@ -69,18 +58,6 @@
                 recentPlayed = repo.recentlyPlayed(12)
                 recentAdded = repo.recentlyAdded(12)
                 favorites = repo.favorites()
-<<<<<<< HEAD
-                // Load playlists with first artwork
-                val pls = repo.playlists()
-                val previews = mutableListOf<PlaylistPreview>()
-                for (p in pls) {
-                    val tracks = repo.playlistTracks(p.id)
-                    previews.add(PlaylistPreview(p.id, p.name, tracks.firstOrNull()?.artUri))
-                }
-                playlistPreviews = previews
-=======
-                customPlaylists = repo.playlists()
->>>>>>> 4e5bbfb0
             } catch (e: Exception) {
                 android.util.Log.w("HomeScreen", "Failed to refresh data", e)
             }
@@ -93,17 +70,6 @@
                 recentPlayed = repo.recentlyPlayed(12)
                 recentAdded = repo.recentlyAdded(12)
                 favorites = repo.favorites()
-<<<<<<< HEAD
-                val pls = repo.playlists()
-                val previews = mutableListOf<PlaylistPreview>()
-                for (p in pls) {
-                    val tracks = repo.playlistTracks(p.id)
-                    previews.add(PlaylistPreview(p.id, p.name, tracks.firstOrNull()?.artUri))
-                }
-                playlistPreviews = previews
-=======
-                customPlaylists = repo.playlists()
->>>>>>> 4e5bbfb0
             } catch (e: Exception) {
                 // Handle error gracefully
             } finally {
@@ -213,95 +179,7 @@
                     onSeeAll = { navController.navigate("see_all/favorites") }
                 )
             }
-<<<<<<< HEAD
-
-            // Playlists carousel
-            if (playlistPreviews.isNotEmpty()) {
-                item {
-                    PlaylistCarousel(
-                        title = "Your Playlists",
-                        icon = Icons.Rounded.PlaylistPlay,
-                        data = playlistPreviews,
-                        onCreate = { showNewPlaylistDialog = true },
-                        onOpen = { id -> navController.navigate("playlist/$id") }
-                    )
-                }
-            } else {
-                item {
-                    // Header with create button even if none exist
-                    Row(
-                        verticalAlignment = Alignment.CenterVertically,
-                        modifier = Modifier.fillMaxWidth()
-                    ) {
-                        Icon(
-                            imageVector = Icons.Rounded.PlaylistPlay,
-                            contentDescription = null,
-                            tint = MaterialTheme.colorScheme.primary,
-                            modifier = Modifier.size(24.dp)
-                        )
-                        Spacer(modifier = Modifier.width(8.dp))
-                        Text(
-                            text = "Your Playlists",
-                            style = MaterialTheme.typography.titleLarge.copy(
-                                fontWeight = FontWeight.SemiBold
-                            ),
-                            color = MaterialTheme.colorScheme.onBackground,
-                            modifier = Modifier.weight(1f)
-                        )
-                        TextButton(onClick = { showNewPlaylistDialog = true }) { Text("New") }
-                    }
-                }
-=======
-            
-            // Custom Playlists Carousel
-            if (customPlaylists.isNotEmpty()) {
-                item {
-                    CustomPlaylistsCarousel(
-                        playlists = customPlaylists,
-                        navController = navController,
-                        haptic = haptic,
-                        onRefresh = { refreshTrigger++ }
-                    )
-                }
->>>>>>> 4e5bbfb0
-            }
-        }
-    }
-
-    if (showNewPlaylistDialog) {
-        AlertDialog(
-            onDismissRequest = { showNewPlaylistDialog = false },
-            title = { Text("New Playlist") },
-            text = {
-                OutlinedTextField(
-                    value = newPlaylistName,
-                    onValueChange = { newPlaylistName = it },
-                    label = { Text("Playlist Name") }
-                )
-            },
-            confirmButton = {
-                TextButton(onClick = {
-                    scope.launch {
-                        if (newPlaylistName.isNotBlank()) {
-                            repo.createPlaylist(newPlaylistName.trim())
-                            // Refresh playlists
-                            val pls = repo.playlists()
-                            val previews = mutableListOf<PlaylistPreview>()
-                            for (p in pls) {
-                                val tracks = repo.playlistTracks(p.id)
-                                previews.add(PlaylistPreview(p.id, p.name, tracks.firstOrNull()?.artUri))
-                            }
-                            playlistPreviews = previews
-                        }
-                        newPlaylistName = ""
-                        showNewPlaylistDialog = false
-                    }
-                }) { Text("Create") }
-            },
-            dismissButton = {
-                TextButton(onClick = { showNewPlaylistDialog = false }) { Text("Cancel") }
-            }
-        )
+        }
     }
 }
 
@@ -370,6 +248,8 @@
     }
 }
 
+
+
 @Composable
 private fun AnimatedCarousel(
     title: String,
@@ -410,7 +290,7 @@
             horizontalArrangement = Arrangement.spacedBy(16.dp),
             contentPadding = PaddingValues(horizontal = 4.dp)
         ) {
-            items(data.size, key = { index -> "carousel_${title}_${index}_${data[index].mediaId}" }) { index ->
+            items(data.size) { index ->
                 val track = data[index]
                 TrackCard(
                     track = track,
@@ -586,251 +466,3 @@
     }
 }
 
-@Composable
-<<<<<<< HEAD
-private fun PlaylistCarousel(
-    title: String,
-    icon: androidx.compose.ui.graphics.vector.ImageVector,
-    data: List<PlaylistPreview>,
-    onCreate: () -> Unit,
-    onOpen: (Long) -> Unit
-) {
-=======
-private fun CustomPlaylistsCarousel(
-    playlists: List<Playlist>,
-    navController: NavController,
-    haptic: androidx.compose.ui.hapticfeedback.HapticFeedback,
-    onRefresh: () -> Unit
-) {
-    val context = androidx.compose.ui.platform.LocalContext.current
-    val repo = remember { LibraryRepository.get(context) }
-    val scope = rememberCoroutineScope()
-    
-    var showCreateDialog by remember { mutableStateOf(false) }
-    var playlistName by remember { mutableStateOf("") }
-    
-    if (showCreateDialog) {
-        AlertDialog(
-            onDismissRequest = { showCreateDialog = false },
-            title = { Text("Create New Playlist") },
-            text = {
-                OutlinedTextField(
-                    value = playlistName,
-                    onValueChange = { playlistName = it },
-                    label = { Text("Playlist Name") },
-                    singleLine = true
-                )
-            },
-            confirmButton = {
-                TextButton(
-                    onClick = {
-                        if (playlistName.isNotBlank()) {
-                            scope.launch {
-                                repo.createPlaylist(playlistName.trim())
-                                playlistName = ""
-                                showCreateDialog = false
-                                onRefresh()
-                            }
-                        }
-                    }
-                ) {
-                    Text("Create")
-                }
-            },
-            dismissButton = {
-                TextButton(onClick = { showCreateDialog = false }) {
-                    Text("Cancel")
-                }
-            }
-        )
-    }
-    
->>>>>>> 4e5bbfb0
-    Column(verticalArrangement = Arrangement.spacedBy(12.dp)) {
-        Row(
-            verticalAlignment = Alignment.CenterVertically,
-            modifier = Modifier.fillMaxWidth()
-        ) {
-            Icon(
-<<<<<<< HEAD
-                imageVector = icon,
-=======
-                imageVector = Icons.Rounded.PlaylistPlay,
->>>>>>> 4e5bbfb0
-                contentDescription = null,
-                tint = MaterialTheme.colorScheme.primary,
-                modifier = Modifier.size(24.dp)
-            )
-            Spacer(modifier = Modifier.width(8.dp))
-            Text(
-<<<<<<< HEAD
-                text = title,
-=======
-                text = "Your Playlists",
->>>>>>> 4e5bbfb0
-                style = MaterialTheme.typography.titleLarge.copy(
-                    fontWeight = FontWeight.SemiBold
-                ),
-                color = MaterialTheme.colorScheme.onBackground,
-                modifier = Modifier.weight(1f)
-            )
-<<<<<<< HEAD
-            TextButton(onClick = onCreate) { Text("New") }
-        }
-
-=======
-            FilledTonalIconButton(
-                onClick = { 
-                    haptic.performHapticFeedback(HapticFeedbackType.LongPress)
-                    showCreateDialog = true 
-                }
-            ) {
-                Icon(Icons.Rounded.Add, contentDescription = "Create Playlist")
-            }
-        }
-        
->>>>>>> 4e5bbfb0
-        LazyRow(
-            horizontalArrangement = Arrangement.spacedBy(16.dp),
-            contentPadding = PaddingValues(horizontal = 4.dp)
-        ) {
-<<<<<<< HEAD
-            items(data.size) { index ->
-                val p = data[index]
-                PlaylistCard(name = p.name, art = p.art) { onOpen(p.id) }
-=======
-            items(playlists, key = { playlist -> "playlist_card_${playlist.id}" }) { playlist ->
-                PlaylistCard(
-                    playlist = playlist,
-                    onClick = {
-                        haptic.performHapticFeedback(HapticFeedbackType.LongPress)
-                        navController.navigate("playlist_details/${playlist.id}")
-                    }
-                )
->>>>>>> 4e5bbfb0
-            }
-        }
-    }
-}
-
-@Composable
-private fun PlaylistCard(
-<<<<<<< HEAD
-    name: String,
-    art: String?,
-    onClick: () -> Unit
-) {
-    Card(
-        modifier = Modifier
-            .width(150.dp)
-            .clickable { onClick() },
-        colors = CardDefaults.cardColors(
-            containerColor = MaterialTheme.colorScheme.surface.copy(alpha = 0.9f)
-        ),
-        elevation = CardDefaults.cardElevation(defaultElevation = 6.dp),
-        shape = RoundedCornerShape(16.dp)
-    ) {
-        Column(
-            modifier = Modifier.padding(12.dp)
-        ) {
-            Box(
-                modifier = Modifier
-                    .fillMaxWidth()
-                    .aspectRatio(1f)
-                    .clip(RoundedCornerShape(12.dp))
-            ) {
-                Artwork(
-                    data = art,
-                    contentDescription = name,
-                    modifier = Modifier.fillMaxSize()
-                )
-            }
-            Spacer(modifier = Modifier.height(8.dp))
-            Text(
-                text = name,
-                maxLines = 1,
-                style = MaterialTheme.typography.bodyMedium.copy(
-                    fontWeight = FontWeight.Medium
-                ),
-                color = MaterialTheme.colorScheme.onSurface
-=======
-    playlist: Playlist,
-    onClick: () -> Unit
-) {
-    val context = androidx.compose.ui.platform.LocalContext.current
-    val repo = remember { LibraryRepository.get(context) }
-    var trackCount by remember { mutableStateOf(0) }
-    var firstTrackArt by remember { mutableStateOf<String?>(null) }
-    
-    LaunchedEffect(playlist.id) {
-        val tracks = repo.playlistTracks(playlist.id)
-        trackCount = tracks.size
-        firstTrackArt = tracks.firstOrNull()?.artUri
-    }
-    
-    Card(
-        modifier = Modifier
-            .width(160.dp)
-            .clickable { onClick() },
-        elevation = CardDefaults.cardElevation(defaultElevation = 8.dp),
-        colors = CardDefaults.cardColors(
-            containerColor = MaterialTheme.colorScheme.surfaceVariant.copy(alpha = 0.7f)
-        )
-    ) {
-        Column(
-            modifier = Modifier.padding(16.dp),
-            verticalArrangement = Arrangement.spacedBy(8.dp)
-        ) {
-            Box(
-                modifier = Modifier
-                    .size(120.dp)
-                    .clip(RoundedCornerShape(12.dp))
-                    .background(
-                        brush = Brush.linearGradient(
-                            colors = listOf(
-                                MaterialTheme.colorScheme.primary.copy(alpha = 0.3f),
-                                MaterialTheme.colorScheme.tertiary.copy(alpha = 0.3f)
-                            )
-                        )
-                    ),
-                contentAlignment = Alignment.Center
-            ) {
-                if (firstTrackArt != null) {
-                    coil.compose.AsyncImage(
-                        model = firstTrackArt,
-                        contentDescription = playlist.name,
-                        modifier = Modifier
-                            .fillMaxSize()
-                            .clip(RoundedCornerShape(12.dp)),
-                        contentScale = ContentScale.Crop
-                    )
-                } else {
-                    Icon(
-                        imageVector = Icons.Rounded.MusicNote,
-                        contentDescription = null,
-                        tint = MaterialTheme.colorScheme.primary,
-                        modifier = Modifier.size(48.dp)
-                    )
-                }
-            }
-            
-            Text(
-                text = playlist.name,
-                style = MaterialTheme.typography.titleMedium.copy(
-                    fontWeight = FontWeight.Bold
-                ),
-                color = MaterialTheme.colorScheme.onSurface,
-                maxLines = 2,
-                overflow = TextOverflow.Ellipsis
-            )
-            
-            Text(
-                text = "$trackCount ${if (trackCount == 1) "song" else "songs"}",
-                style = MaterialTheme.typography.bodySmall,
-                color = MaterialTheme.colorScheme.onSurface.copy(alpha = 0.7f)
->>>>>>> 4e5bbfb0
-            )
-        }
-    }
-}
-
