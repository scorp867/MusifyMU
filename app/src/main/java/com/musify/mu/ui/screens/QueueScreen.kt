package com.musify.mu.ui.screens

import androidx.compose.animation.*
import androidx.compose.animation.core.*
import androidx.compose.foundation.background
import androidx.compose.foundation.clickable
import androidx.compose.foundation.layout.*
import androidx.compose.foundation.lazy.LazyColumn
import androidx.compose.foundation.shape.RoundedCornerShape
import androidx.compose.material.icons.Icons
import androidx.compose.material.icons.filled.Delete
import androidx.compose.material.icons.filled.DragHandle
<<<<<<< HEAD
import androidx.compose.material.icons.rounded.*
=======
import androidx.compose.material.icons.rounded.QueueMusic
>>>>>>> 4e5bbfb0
import androidx.compose.material3.*
import androidx.compose.runtime.*
import androidx.compose.ui.Alignment
import androidx.compose.ui.Modifier
import androidx.compose.ui.draw.clip
import androidx.compose.ui.draw.shadow
import androidx.compose.ui.graphics.Brush
<<<<<<< HEAD
import androidx.compose.ui.graphics.Color
import androidx.compose.ui.hapticfeedback.HapticFeedbackType
import androidx.compose.ui.platform.LocalHapticFeedback
=======
>>>>>>> 4e5bbfb0
import androidx.compose.ui.text.font.FontWeight
import androidx.compose.ui.unit.dp
import androidx.compose.ui.unit.sp
import androidx.navigation.NavController
import coil.compose.AsyncImage
import com.musify.mu.data.db.entities.Track
import com.musify.mu.playback.LocalMediaController
import androidx.compose.foundation.lazy.itemsIndexed
import org.burnoutcrew.reorderable.*
import androidx.compose.material.SwipeToDismiss
import androidx.compose.material.rememberDismissState
import androidx.compose.material.DismissDirection
import androidx.compose.material.DismissValue
<<<<<<< HEAD
import androidx.compose.material.ExperimentalMaterialApi
=======
>>>>>>> 4e5bbfb0
import com.musify.mu.util.toMediaItem
import kotlinx.coroutines.launch

@OptIn(ExperimentalMaterial3Api::class, ExperimentalMaterialApi::class)
@Composable
fun QueueScreen(navController: NavController) {
    val controller = LocalMediaController.current
<<<<<<< HEAD
    val haptic = LocalHapticFeedback.current
=======
>>>>>>> 4e5bbfb0
    var queue by remember { mutableStateOf<List<Track>>(emptyList()) }
    var currentIndex by remember { mutableStateOf(0) }
    val snackbarHostState = remember { SnackbarHostState() }
    val scope = rememberCoroutineScope()
<<<<<<< HEAD

    // Visual drag state
    var dragVisualState by remember { mutableStateOf<DragVisualState?>(null) }

    val state = rememberReorderableLazyListState(
        onMove = { from, to ->
            // Immediate visual feedback
            dragVisualState = DragVisualState(from.index, to.index, true)
            haptic.performHapticFeedback(HapticFeedbackType.TextHandleMove)

            queue = queue.toMutableList().apply {
                add(to.index, removeAt(from.index))
            }

            val fromIdx = from.index
            val toIdx = to.index
            if (fromIdx != toIdx) {
                controller?.moveMediaItem(fromIdx, toIdx)
            }
        },
        onDragEnd = { _, _ ->
            // Reset visual state after drag ends
            dragVisualState = null
        }
    )

    LaunchedEffect(controller) {
        controller?.let { c ->
            queue = (0 until c.mediaItemCount).mapNotNull { idx -> c.getMediaItemAt(idx)?.toTrack() }
            currentIndex = c.currentMediaItemIndex
            c.addListener(object : androidx.media3.common.Player.Listener {
                override fun onMediaItemTransition(mediaItem: androidx.media3.common.MediaItem?, reason: Int) {
                    currentIndex = c.currentMediaItemIndex
                }
                override fun onTimelineChanged(timeline: androidx.media3.common.Timeline, reason: Int) {
                    queue = (0 until c.mediaItemCount).mapNotNull { idx -> c.getMediaItemAt(idx)?.toTrack() }
                }
            })
        }
    }

    // Modern gradient background
    val backgroundGradient = Brush.verticalGradient(
        colors = listOf(
            MaterialTheme.colorScheme.surface,
            MaterialTheme.colorScheme.surfaceVariant.copy(alpha = 0.3f)
        )
    )

    Box(
        modifier = Modifier
            .fillMaxSize()
            .background(backgroundGradient)
    ) {
        Column(
            modifier = Modifier.fillMaxSize()
        ) {
            // Compact header
            QueueHeader(
                queueSize = queue.size,
                currentIndex = currentIndex,
                onClose = { navController.popBackStack() }
            )

=======

    val state = rememberReorderableLazyListState(onMove = { from, to ->
        queue = queue.toMutableList().apply {
            add(to.index, removeAt(from.index))
        }
        val fromIdx = from.index
        val toIdx = to.index
        if (fromIdx != toIdx) {
            controller?.moveMediaItem(fromIdx, toIdx)
        }
    })

    LaunchedEffect(controller) {
        controller?.let { c ->
            queue = (0 until c.mediaItemCount).mapNotNull { idx -> c.getMediaItemAt(idx)?.toTrack() }
            currentIndex = c.currentMediaItemIndex
            c.addListener(object : androidx.media3.common.Player.Listener {
                override fun onMediaItemTransition(mediaItem: androidx.media3.common.MediaItem?, reason: Int) {
                    currentIndex = c.currentMediaItemIndex
                }
                override fun onTimelineChanged(timeline: androidx.media3.common.Timeline, reason: Int) {
                    queue = (0 until c.mediaItemCount).mapNotNull { idx -> c.getMediaItemAt(idx)?.toTrack() }
                }
            })
        }
    }

    // Background gradient
    val backgroundGradient = Brush.verticalGradient(
        colors = listOf(
            MaterialTheme.colorScheme.background,
            MaterialTheme.colorScheme.surface.copy(alpha = 0.8f)
        )
    )

    Scaffold(
        topBar = {
            TopBar(title = "Queue")
        },
        snackbarHost = { SnackbarHost(hostState = snackbarHostState) }
    ) { paddingValues ->
        Column(
            modifier = Modifier
                .fillMaxSize()
                .background(backgroundGradient)
                .padding(paddingValues)
        ) {
            // Queue header with stats
            QueueHeader(queueSize = queue.size, currentIndex = currentIndex)
            
>>>>>>> 4e5bbfb0
            if (queue.isEmpty()) {
                EmptyQueueMessage()
            } else {
                LazyColumn(
                    state = state.listState,
                    modifier = Modifier
                        .fillMaxSize()
                        .reorderable(state),
<<<<<<< HEAD
                    contentPadding = PaddingValues(horizontal = 12.dp, vertical = 8.dp),
                    verticalArrangement = Arrangement.spacedBy(6.dp)
=======
                    contentPadding = PaddingValues(horizontal = 16.dp, vertical = 8.dp),
                    verticalArrangement = Arrangement.spacedBy(8.dp)
>>>>>>> 4e5bbfb0
                ) {
                    itemsIndexed(queue, key = { idx, item -> "queue_${idx}_${item.mediaId}" }) { idx, track ->
                        val dismissState = rememberDismissState(confirmStateChange = { value ->
                            when (value) {
                                DismissValue.DismissedToEnd -> {
<<<<<<< HEAD
                                    haptic.performHapticFeedback(HapticFeedbackType.LongPress)
=======
>>>>>>> 4e5bbfb0
                                    val insertIndex = ((controller?.currentMediaItemIndex ?: -1) + 1)
                                        .coerceAtMost(controller?.mediaItemCount ?: 0)
                                    controller?.removeMediaItem(idx)
                                    controller?.addMediaItem(insertIndex, track.toMediaItem())
                                    true
                                }
                                DismissValue.DismissedToStart -> {
<<<<<<< HEAD
                                    haptic.performHapticFeedback(HapticFeedbackType.LongPress)
=======
>>>>>>> 4e5bbfb0
                                    controller?.removeMediaItem(idx)
                                    val removed = track
                                    scope.launch {
                                        val res = snackbarHostState.showSnackbar(
                                            message = "Removed from queue",
                                            actionLabel = "Undo",
                                            duration = SnackbarDuration.Short
                                        )
                                        if (res == SnackbarResult.ActionPerformed) {
                                            controller?.addMediaItem(idx, removed.toMediaItem())
                                        }
                                    }
                                    true
                                }
                                else -> false
                            }
                        })
<<<<<<< HEAD

=======
                        
>>>>>>> 4e5bbfb0
                        SwipeToDismiss(
                            state = dismissState,
                            directions = setOf(DismissDirection.StartToEnd, DismissDirection.EndToStart),
                            background = {
                                SwipeBackground(dismissState.dismissDirection)
                            },
                            dismissContent = {
                                ReorderableItem(state, key = "queue_${idx}_${track.mediaId}") { isDragging ->
                                    QueueTrackItem(
                                        track = track,
                                        isCurrentlyPlaying = idx == currentIndex,
                                        isDragging = isDragging,
<<<<<<< HEAD
                                        dragVisualState = if (dragVisualState?.fromIndex == idx || dragVisualState?.toIndex == idx) dragVisualState else null,
                                        onClick = {
                                            haptic.performHapticFeedback(HapticFeedbackType.LongPress)
                                            controller?.seekToDefaultPosition(idx)
                                        },
=======
                                        onClick = { controller?.seekToDefaultPosition(idx) },
>>>>>>> 4e5bbfb0
                                        reorderState = state
                                    )
                                }
                            }
                        )
                    }
                }
            }
        }

        // Snackbar
        SnackbarHost(
            hostState = snackbarHostState,
            modifier = Modifier.align(Alignment.BottomCenter)
        )
    }
}

<<<<<<< HEAD
data class DragVisualState(
    val fromIndex: Int,
    val toIndex: Int,
    val isDragging: Boolean
)

@Composable
private fun QueueHeader(
    queueSize: Int,
    currentIndex: Int,
    onClose: () -> Unit
) {
    Surface(
        modifier = Modifier.fillMaxWidth(),
        color = MaterialTheme.colorScheme.surface.copy(alpha = 0.95f),
        shadowElevation = 4.dp
=======
@Composable
private fun QueueHeader(queueSize: Int, currentIndex: Int) {
    Card(
        modifier = Modifier
            .fillMaxWidth()
            .padding(16.dp),
        colors = CardDefaults.cardColors(
            containerColor = MaterialTheme.colorScheme.primaryContainer.copy(alpha = 0.3f)
        ),
        elevation = CardDefaults.cardElevation(defaultElevation = 4.dp)
>>>>>>> 4e5bbfb0
    ) {
        Row(
            modifier = Modifier
                .fillMaxWidth()
<<<<<<< HEAD
                .padding(horizontal = 16.dp, vertical = 12.dp),
            verticalAlignment = Alignment.CenterVertically
        ) {
            // Close button
            IconButton(
                onClick = onClose,
                modifier = Modifier.size(32.dp)
            ) {
                Icon(
                    imageVector = Icons.Rounded.KeyboardArrowDown,
                    contentDescription = "Close",
                    tint = MaterialTheme.colorScheme.onSurface
                )
            }

            Spacer(modifier = Modifier.width(12.dp))

            Column(modifier = Modifier.weight(1f)) {
                Text(
                    text = "Playing Queue",
                    style = MaterialTheme.typography.titleMedium.copy(
                        fontWeight = FontWeight.Bold,
                        fontSize = 18.sp
                    ),
                    color = MaterialTheme.colorScheme.onSurface
                )
                Text(
                    text = "$queueSize songs • Now playing ${currentIndex + 1}",
                    style = MaterialTheme.typography.bodySmall,
                    color = MaterialTheme.colorScheme.onSurface.copy(alpha = 0.7f)
                )
            }

            // Queue actions
            IconButton(
                onClick = { /* TODO: Clear queue */ },
                modifier = Modifier.size(32.dp)
            ) {
                Icon(
                    imageVector = Icons.Rounded.ClearAll,
                    contentDescription = "Clear queue",
                    tint = MaterialTheme.colorScheme.onSurface.copy(alpha = 0.7f)
=======
                .padding(20.dp),
            verticalAlignment = Alignment.CenterVertically
        ) {
            Icon(
                imageVector = Icons.Rounded.QueueMusic,
                contentDescription = null,
                tint = MaterialTheme.colorScheme.primary,
                modifier = Modifier.size(32.dp)
            )
            
            Spacer(modifier = Modifier.width(16.dp))
            
            Column {
                Text(
                    text = "Now Playing Queue",
                    style = MaterialTheme.typography.titleLarge.copy(
                        fontWeight = FontWeight.Bold
                    ),
                    color = MaterialTheme.colorScheme.onPrimaryContainer
                )
                Text(
                    text = "$queueSize ${if (queueSize == 1) "song" else "songs"} • Position ${currentIndex + 1}",
                    style = MaterialTheme.typography.bodyMedium,
                    color = MaterialTheme.colorScheme.onPrimaryContainer.copy(alpha = 0.7f)
>>>>>>> 4e5bbfb0
                )
            }
        }
    }
}

@Composable
private fun EmptyQueueMessage() {
    Box(
        modifier = Modifier.fillMaxSize(),
        contentAlignment = Alignment.Center
    ) {
        Column(
            horizontalAlignment = Alignment.CenterHorizontally,
            verticalArrangement = Arrangement.spacedBy(16.dp)
        ) {
            Icon(
                imageVector = Icons.Rounded.QueueMusic,
                contentDescription = null,
<<<<<<< HEAD
                tint = MaterialTheme.colorScheme.onSurface.copy(alpha = 0.3f),
                modifier = Modifier.size(48.dp)
            )
            Text(
                text = "Your queue is empty",
                style = MaterialTheme.typography.titleMedium,
                color = MaterialTheme.colorScheme.onSurface.copy(alpha = 0.6f)
            )
            Text(
                text = "Add songs to see them here",
=======
                tint = MaterialTheme.colorScheme.onSurface.copy(alpha = 0.4f),
                modifier = Modifier.size(64.dp)
            )
            Text(
                text = "Queue is empty",
                style = MaterialTheme.typography.headlineSmall,
                color = MaterialTheme.colorScheme.onSurface.copy(alpha = 0.6f)
            )
            Text(
                text = "Add songs to start building your queue",
>>>>>>> 4e5bbfb0
                style = MaterialTheme.typography.bodyMedium,
                color = MaterialTheme.colorScheme.onSurface.copy(alpha = 0.4f)
            )
        }
    }
}

@Composable
private fun SwipeBackground(dismissDirection: DismissDirection?) {
    val color = when (dismissDirection) {
<<<<<<< HEAD
        DismissDirection.StartToEnd -> MaterialTheme.colorScheme.error.copy(alpha = 0.15f)
        DismissDirection.EndToStart -> MaterialTheme.colorScheme.primary.copy(alpha = 0.15f)
        null -> Color.Transparent
    }

    val icon = when (dismissDirection) {
        DismissDirection.StartToEnd -> Icons.Default.Delete
        DismissDirection.EndToStart -> Icons.Rounded.PlaylistPlay
        null -> null
    }

=======
        DismissDirection.StartToEnd -> MaterialTheme.colorScheme.error.copy(alpha = 0.2f)
        DismissDirection.EndToStart -> MaterialTheme.colorScheme.primary.copy(alpha = 0.2f)
        null -> androidx.compose.ui.graphics.Color.Transparent
    }
    
    val icon = when (dismissDirection) {
        DismissDirection.StartToEnd -> Icons.Default.Delete
        DismissDirection.EndToStart -> Icons.Rounded.QueueMusic
        null -> null
    }
    
>>>>>>> 4e5bbfb0
    val text = when (dismissDirection) {
        DismissDirection.StartToEnd -> "Remove"
        DismissDirection.EndToStart -> "Play next"
        null -> ""
    }
<<<<<<< HEAD

    Box(
        modifier = Modifier
            .fillMaxSize()
            .clip(RoundedCornerShape(8.dp))
            .background(color)
            .padding(horizontal = 16.dp),
        contentAlignment = if (dismissDirection == DismissDirection.StartToEnd)
=======
    
    Box(
        modifier = Modifier
            .fillMaxSize()
            .clip(RoundedCornerShape(12.dp))
            .background(color)
            .padding(horizontal = 20.dp),
        contentAlignment = if (dismissDirection == DismissDirection.StartToEnd) 
>>>>>>> 4e5bbfb0
            Alignment.CenterStart else Alignment.CenterEnd
    ) {
        Row(
            verticalAlignment = Alignment.CenterVertically,
            horizontalArrangement = Arrangement.spacedBy(8.dp)
        ) {
            icon?.let {
                Icon(
                    imageVector = it,
                    contentDescription = null,
<<<<<<< HEAD
                    tint = if (dismissDirection == DismissDirection.StartToEnd)
                        MaterialTheme.colorScheme.error else MaterialTheme.colorScheme.primary,
                    modifier = Modifier.size(20.dp)
=======
                    tint = if (dismissDirection == DismissDirection.StartToEnd) 
                        MaterialTheme.colorScheme.error else MaterialTheme.colorScheme.primary
>>>>>>> 4e5bbfb0
                )
            }
            Text(
                text = text,
<<<<<<< HEAD
                style = MaterialTheme.typography.labelMedium.copy(fontWeight = FontWeight.Medium),
                color = if (dismissDirection == DismissDirection.StartToEnd)
=======
                style = MaterialTheme.typography.titleMedium.copy(fontWeight = FontWeight.Bold),
                color = if (dismissDirection == DismissDirection.StartToEnd) 
>>>>>>> 4e5bbfb0
                    MaterialTheme.colorScheme.error else MaterialTheme.colorScheme.primary
            )
        }
    }
}

@Composable
private fun QueueTrackItem(
    track: Track,
    isCurrentlyPlaying: Boolean,
    isDragging: Boolean,
<<<<<<< HEAD
    dragVisualState: DragVisualState?,
    onClick: () -> Unit,
    reorderState: ReorderableLazyListState
) {
    // Enhanced visual feedback
    val elevation by animateDpAsState(
        targetValue = when {
            isDragging -> 12.dp
            dragVisualState?.isDragging == true -> 6.dp
            else -> 1.dp
        },
        animationSpec = spring(dampingRatio = Spring.DampingRatioMediumBouncy),
        label = "elevation"
    )

    val scale by animateFloatAsState(
        targetValue = if (isDragging) 1.02f else 1f,
        animationSpec = spring(dampingRatio = Spring.DampingRatioMediumBouncy),
        label = "scale"
    )

    Card(
        modifier = Modifier
            .fillMaxWidth()
            .shadow(elevation, RoundedCornerShape(8.dp))
            .clickable { onClick() },
        colors = CardDefaults.cardColors(
            containerColor = when {
                isCurrentlyPlaying -> MaterialTheme.colorScheme.primaryContainer.copy(alpha = 0.4f)
                isDragging -> MaterialTheme.colorScheme.surfaceVariant.copy(alpha = 0.9f)
                else -> MaterialTheme.colorScheme.surface
            }
        ),
        shape = RoundedCornerShape(8.dp)
=======
    onClick: () -> Unit,
    reorderState: ReorderableLazyListState
) {
    Card(
        modifier = Modifier
            .fillMaxWidth()
            .shadow(
                elevation = if (isDragging) 12.dp else 2.dp,
                shape = RoundedCornerShape(12.dp)
            )
            .clickable { onClick() },
        colors = CardDefaults.cardColors(
            containerColor = when {
                isCurrentlyPlaying -> MaterialTheme.colorScheme.primaryContainer.copy(alpha = 0.5f)
                isDragging -> MaterialTheme.colorScheme.surfaceVariant.copy(alpha = 0.8f)
                else -> MaterialTheme.colorScheme.surface
            }
        ),
        shape = RoundedCornerShape(12.dp)
>>>>>>> 4e5bbfb0
    ) {
        Row(
            modifier = Modifier
                .fillMaxWidth()
<<<<<<< HEAD
                .padding(12.dp),
            verticalAlignment = Alignment.CenterVertically
        ) {
            // Compact album artwork
            Card(
                modifier = Modifier.size(44.dp),
                shape = RoundedCornerShape(6.dp),
                elevation = CardDefaults.cardElevation(defaultElevation = 2.dp)
=======
                .padding(16.dp),
            verticalAlignment = Alignment.CenterVertically
        ) {
            // Album artwork
            Card(
                modifier = Modifier.size(56.dp),
                shape = RoundedCornerShape(8.dp),
                elevation = CardDefaults.cardElevation(defaultElevation = 4.dp)
>>>>>>> 4e5bbfb0
            ) {
                AsyncImage(
                    model = track.artUri,
                    contentDescription = track.title,
                    modifier = Modifier.fillMaxSize()
                )
            }
<<<<<<< HEAD

            Spacer(modifier = Modifier.width(12.dp))

=======
            
            Spacer(modifier = Modifier.width(16.dp))
            
>>>>>>> 4e5bbfb0
            Column(
                modifier = Modifier.weight(1f)
            ) {
                Text(
                    text = track.title,
<<<<<<< HEAD
                    style = MaterialTheme.typography.bodyLarge.copy(
                        fontWeight = if (isCurrentlyPlaying) FontWeight.Bold else FontWeight.Medium,
                        fontSize = 15.sp
                    ),
                    color = if (isCurrentlyPlaying)
                        MaterialTheme.colorScheme.primary
                    else
                        MaterialTheme.colorScheme.onSurface,
                    maxLines = 1
                )
                Text(
                    text = track.artist,
                    style = MaterialTheme.typography.bodyMedium.copy(fontSize = 13.sp),
                    color = MaterialTheme.colorScheme.onSurface.copy(alpha = 0.7f),
                    maxLines = 1
                )
            }

            // Current playing indicator
            if (isCurrentlyPlaying) {
                Icon(
                    imageVector = Icons.Rounded.GraphicEq,
                    contentDescription = "Now playing",
                    tint = MaterialTheme.colorScheme.primary,
                    modifier = Modifier.size(16.dp)
                )
                Spacer(modifier = Modifier.width(8.dp))
            }

            // Drag handle with better visual feedback
            IconButton(
                onClick = { },
                modifier = Modifier
                    .size(32.dp)
                    .detectReorderAfterLongPress(reorderState)
=======
                    style = MaterialTheme.typography.titleMedium.copy(
                        fontWeight = if (isCurrentlyPlaying) FontWeight.Bold else FontWeight.Medium
                    ),
                    color = if (isCurrentlyPlaying) 
                        MaterialTheme.colorScheme.primary 
                    else 
                        MaterialTheme.colorScheme.onSurface
                )
                Text(
                    text = track.artist,
                    style = MaterialTheme.typography.bodyMedium,
                    color = MaterialTheme.colorScheme.onSurface.copy(alpha = 0.7f)
                )
            }
            
            // Current playing indicator
            if (isCurrentlyPlaying) {
                Icon(
                    imageVector = Icons.Rounded.QueueMusic,
                    contentDescription = "Currently playing",
                    tint = MaterialTheme.colorScheme.primary,
                    modifier = Modifier.size(20.dp)
                )
                Spacer(modifier = Modifier.width(8.dp))
            }
            
            // Drag handle
            IconButton(
                onClick = { },
                modifier = Modifier.detectReorderAfterLongPress(reorderState)
>>>>>>> 4e5bbfb0
            ) {
                Icon(
                    imageVector = Icons.Default.DragHandle,
                    contentDescription = "Drag to reorder",
<<<<<<< HEAD
                    tint = MaterialTheme.colorScheme.onSurface.copy(
                        alpha = if (isDragging) 0.9f else 0.5f
                    ),
                    modifier = Modifier.size(16.dp)
=======
                    tint = MaterialTheme.colorScheme.onSurface.copy(alpha = 0.6f)
>>>>>>> 4e5bbfb0
                )
            }
        }
    }
}

private fun androidx.media3.common.MediaItem.toTrack(): Track {
    val md = mediaMetadata
    return Track(
        mediaId = mediaId,
        title = md.title?.toString() ?: "",
        artist = md.artist?.toString() ?: "",
        album = md.albumTitle?.toString() ?: "",
        durationMs = 0L,
        artUri = md.artworkUri?.toString(),
        albumId = null
    )
}<|MERGE_RESOLUTION|>--- conflicted
+++ resolved
@@ -10,11 +10,7 @@
 import androidx.compose.material.icons.Icons
 import androidx.compose.material.icons.filled.Delete
 import androidx.compose.material.icons.filled.DragHandle
-<<<<<<< HEAD
-import androidx.compose.material.icons.rounded.*
-=======
 import androidx.compose.material.icons.rounded.QueueMusic
->>>>>>> 4e5bbfb0
 import androidx.compose.material3.*
 import androidx.compose.runtime.*
 import androidx.compose.ui.Alignment
@@ -22,17 +18,11 @@
 import androidx.compose.ui.draw.clip
 import androidx.compose.ui.draw.shadow
 import androidx.compose.ui.graphics.Brush
-<<<<<<< HEAD
-import androidx.compose.ui.graphics.Color
-import androidx.compose.ui.hapticfeedback.HapticFeedbackType
-import androidx.compose.ui.platform.LocalHapticFeedback
-=======
->>>>>>> 4e5bbfb0
 import androidx.compose.ui.text.font.FontWeight
 import androidx.compose.ui.unit.dp
-import androidx.compose.ui.unit.sp
 import androidx.navigation.NavController
 import coil.compose.AsyncImage
+import com.musify.mu.ui.components.TopBar
 import com.musify.mu.data.db.entities.Track
 import com.musify.mu.playback.LocalMediaController
 import androidx.compose.foundation.lazy.itemsIndexed
@@ -41,51 +31,28 @@
 import androidx.compose.material.rememberDismissState
 import androidx.compose.material.DismissDirection
 import androidx.compose.material.DismissValue
-<<<<<<< HEAD
-import androidx.compose.material.ExperimentalMaterialApi
-=======
->>>>>>> 4e5bbfb0
 import com.musify.mu.util.toMediaItem
 import kotlinx.coroutines.launch
 
-@OptIn(ExperimentalMaterial3Api::class, ExperimentalMaterialApi::class)
+@OptIn(ExperimentalMaterial3Api::class)
 @Composable
 fun QueueScreen(navController: NavController) {
     val controller = LocalMediaController.current
-<<<<<<< HEAD
-    val haptic = LocalHapticFeedback.current
-=======
->>>>>>> 4e5bbfb0
     var queue by remember { mutableStateOf<List<Track>>(emptyList()) }
     var currentIndex by remember { mutableStateOf(0) }
     val snackbarHostState = remember { SnackbarHostState() }
     val scope = rememberCoroutineScope()
-<<<<<<< HEAD
-
-    // Visual drag state
-    var dragVisualState by remember { mutableStateOf<DragVisualState?>(null) }
-
-    val state = rememberReorderableLazyListState(
-        onMove = { from, to ->
-            // Immediate visual feedback
-            dragVisualState = DragVisualState(from.index, to.index, true)
-            haptic.performHapticFeedback(HapticFeedbackType.TextHandleMove)
-
-            queue = queue.toMutableList().apply {
-                add(to.index, removeAt(from.index))
-            }
-
-            val fromIdx = from.index
-            val toIdx = to.index
-            if (fromIdx != toIdx) {
-                controller?.moveMediaItem(fromIdx, toIdx)
-            }
-        },
-        onDragEnd = { _, _ ->
-            // Reset visual state after drag ends
-            dragVisualState = null
-        }
-    )
+
+    val state = rememberReorderableLazyListState(onMove = { from, to ->
+        queue = queue.toMutableList().apply {
+            add(to.index, removeAt(from.index))
+        }
+        val fromIdx = from.index
+        val toIdx = to.index
+        if (fromIdx != toIdx) {
+            controller?.moveMediaItem(fromIdx, toIdx)
+        }
+    })
 
     LaunchedEffect(controller) {
         controller?.let { c ->
@@ -102,57 +69,6 @@
         }
     }
 
-    // Modern gradient background
-    val backgroundGradient = Brush.verticalGradient(
-        colors = listOf(
-            MaterialTheme.colorScheme.surface,
-            MaterialTheme.colorScheme.surfaceVariant.copy(alpha = 0.3f)
-        )
-    )
-
-    Box(
-        modifier = Modifier
-            .fillMaxSize()
-            .background(backgroundGradient)
-    ) {
-        Column(
-            modifier = Modifier.fillMaxSize()
-        ) {
-            // Compact header
-            QueueHeader(
-                queueSize = queue.size,
-                currentIndex = currentIndex,
-                onClose = { navController.popBackStack() }
-            )
-
-=======
-
-    val state = rememberReorderableLazyListState(onMove = { from, to ->
-        queue = queue.toMutableList().apply {
-            add(to.index, removeAt(from.index))
-        }
-        val fromIdx = from.index
-        val toIdx = to.index
-        if (fromIdx != toIdx) {
-            controller?.moveMediaItem(fromIdx, toIdx)
-        }
-    })
-
-    LaunchedEffect(controller) {
-        controller?.let { c ->
-            queue = (0 until c.mediaItemCount).mapNotNull { idx -> c.getMediaItemAt(idx)?.toTrack() }
-            currentIndex = c.currentMediaItemIndex
-            c.addListener(object : androidx.media3.common.Player.Listener {
-                override fun onMediaItemTransition(mediaItem: androidx.media3.common.MediaItem?, reason: Int) {
-                    currentIndex = c.currentMediaItemIndex
-                }
-                override fun onTimelineChanged(timeline: androidx.media3.common.Timeline, reason: Int) {
-                    queue = (0 until c.mediaItemCount).mapNotNull { idx -> c.getMediaItemAt(idx)?.toTrack() }
-                }
-            })
-        }
-    }
-
     // Background gradient
     val backgroundGradient = Brush.verticalGradient(
         colors = listOf(
@@ -176,7 +92,6 @@
             // Queue header with stats
             QueueHeader(queueSize = queue.size, currentIndex = currentIndex)
             
->>>>>>> 4e5bbfb0
             if (queue.isEmpty()) {
                 EmptyQueueMessage()
             } else {
@@ -185,22 +100,13 @@
                     modifier = Modifier
                         .fillMaxSize()
                         .reorderable(state),
-<<<<<<< HEAD
-                    contentPadding = PaddingValues(horizontal = 12.dp, vertical = 8.dp),
-                    verticalArrangement = Arrangement.spacedBy(6.dp)
-=======
                     contentPadding = PaddingValues(horizontal = 16.dp, vertical = 8.dp),
                     verticalArrangement = Arrangement.spacedBy(8.dp)
->>>>>>> 4e5bbfb0
                 ) {
                     itemsIndexed(queue, key = { idx, item -> "queue_${idx}_${item.mediaId}" }) { idx, track ->
                         val dismissState = rememberDismissState(confirmStateChange = { value ->
                             when (value) {
                                 DismissValue.DismissedToEnd -> {
-<<<<<<< HEAD
-                                    haptic.performHapticFeedback(HapticFeedbackType.LongPress)
-=======
->>>>>>> 4e5bbfb0
                                     val insertIndex = ((controller?.currentMediaItemIndex ?: -1) + 1)
                                         .coerceAtMost(controller?.mediaItemCount ?: 0)
                                     controller?.removeMediaItem(idx)
@@ -208,10 +114,6 @@
                                     true
                                 }
                                 DismissValue.DismissedToStart -> {
-<<<<<<< HEAD
-                                    haptic.performHapticFeedback(HapticFeedbackType.LongPress)
-=======
->>>>>>> 4e5bbfb0
                                     controller?.removeMediaItem(idx)
                                     val removed = track
                                     scope.launch {
@@ -229,11 +131,7 @@
                                 else -> false
                             }
                         })
-<<<<<<< HEAD
-
-=======
                         
->>>>>>> 4e5bbfb0
                         SwipeToDismiss(
                             state = dismissState,
                             directions = setOf(DismissDirection.StartToEnd, DismissDirection.EndToStart),
@@ -246,15 +144,7 @@
                                         track = track,
                                         isCurrentlyPlaying = idx == currentIndex,
                                         isDragging = isDragging,
-<<<<<<< HEAD
-                                        dragVisualState = if (dragVisualState?.fromIndex == idx || dragVisualState?.toIndex == idx) dragVisualState else null,
-                                        onClick = {
-                                            haptic.performHapticFeedback(HapticFeedbackType.LongPress)
-                                            controller?.seekToDefaultPosition(idx)
-                                        },
-=======
                                         onClick = { controller?.seekToDefaultPosition(idx) },
->>>>>>> 4e5bbfb0
                                         reorderState = state
                                     )
                                 }
@@ -264,33 +154,9 @@
                 }
             }
         }
-
-        // Snackbar
-        SnackbarHost(
-            hostState = snackbarHostState,
-            modifier = Modifier.align(Alignment.BottomCenter)
-        )
-    }
-}
-
-<<<<<<< HEAD
-data class DragVisualState(
-    val fromIndex: Int,
-    val toIndex: Int,
-    val isDragging: Boolean
-)
-
-@Composable
-private fun QueueHeader(
-    queueSize: Int,
-    currentIndex: Int,
-    onClose: () -> Unit
-) {
-    Surface(
-        modifier = Modifier.fillMaxWidth(),
-        color = MaterialTheme.colorScheme.surface.copy(alpha = 0.95f),
-        shadowElevation = 4.dp
-=======
+    }
+}
+
 @Composable
 private fun QueueHeader(queueSize: Int, currentIndex: Int) {
     Card(
@@ -301,55 +167,10 @@
             containerColor = MaterialTheme.colorScheme.primaryContainer.copy(alpha = 0.3f)
         ),
         elevation = CardDefaults.cardElevation(defaultElevation = 4.dp)
->>>>>>> 4e5bbfb0
     ) {
         Row(
             modifier = Modifier
                 .fillMaxWidth()
-<<<<<<< HEAD
-                .padding(horizontal = 16.dp, vertical = 12.dp),
-            verticalAlignment = Alignment.CenterVertically
-        ) {
-            // Close button
-            IconButton(
-                onClick = onClose,
-                modifier = Modifier.size(32.dp)
-            ) {
-                Icon(
-                    imageVector = Icons.Rounded.KeyboardArrowDown,
-                    contentDescription = "Close",
-                    tint = MaterialTheme.colorScheme.onSurface
-                )
-            }
-
-            Spacer(modifier = Modifier.width(12.dp))
-
-            Column(modifier = Modifier.weight(1f)) {
-                Text(
-                    text = "Playing Queue",
-                    style = MaterialTheme.typography.titleMedium.copy(
-                        fontWeight = FontWeight.Bold,
-                        fontSize = 18.sp
-                    ),
-                    color = MaterialTheme.colorScheme.onSurface
-                )
-                Text(
-                    text = "$queueSize songs • Now playing ${currentIndex + 1}",
-                    style = MaterialTheme.typography.bodySmall,
-                    color = MaterialTheme.colorScheme.onSurface.copy(alpha = 0.7f)
-                )
-            }
-
-            // Queue actions
-            IconButton(
-                onClick = { /* TODO: Clear queue */ },
-                modifier = Modifier.size(32.dp)
-            ) {
-                Icon(
-                    imageVector = Icons.Rounded.ClearAll,
-                    contentDescription = "Clear queue",
-                    tint = MaterialTheme.colorScheme.onSurface.copy(alpha = 0.7f)
-=======
                 .padding(20.dp),
             verticalAlignment = Alignment.CenterVertically
         ) {
@@ -374,7 +195,6 @@
                     text = "$queueSize ${if (queueSize == 1) "song" else "songs"} • Position ${currentIndex + 1}",
                     style = MaterialTheme.typography.bodyMedium,
                     color = MaterialTheme.colorScheme.onPrimaryContainer.copy(alpha = 0.7f)
->>>>>>> 4e5bbfb0
                 )
             }
         }
@@ -394,18 +214,6 @@
             Icon(
                 imageVector = Icons.Rounded.QueueMusic,
                 contentDescription = null,
-<<<<<<< HEAD
-                tint = MaterialTheme.colorScheme.onSurface.copy(alpha = 0.3f),
-                modifier = Modifier.size(48.dp)
-            )
-            Text(
-                text = "Your queue is empty",
-                style = MaterialTheme.typography.titleMedium,
-                color = MaterialTheme.colorScheme.onSurface.copy(alpha = 0.6f)
-            )
-            Text(
-                text = "Add songs to see them here",
-=======
                 tint = MaterialTheme.colorScheme.onSurface.copy(alpha = 0.4f),
                 modifier = Modifier.size(64.dp)
             )
@@ -416,7 +224,6 @@
             )
             Text(
                 text = "Add songs to start building your queue",
->>>>>>> 4e5bbfb0
                 style = MaterialTheme.typography.bodyMedium,
                 color = MaterialTheme.colorScheme.onSurface.copy(alpha = 0.4f)
             )
@@ -427,19 +234,6 @@
 @Composable
 private fun SwipeBackground(dismissDirection: DismissDirection?) {
     val color = when (dismissDirection) {
-<<<<<<< HEAD
-        DismissDirection.StartToEnd -> MaterialTheme.colorScheme.error.copy(alpha = 0.15f)
-        DismissDirection.EndToStart -> MaterialTheme.colorScheme.primary.copy(alpha = 0.15f)
-        null -> Color.Transparent
-    }
-
-    val icon = when (dismissDirection) {
-        DismissDirection.StartToEnd -> Icons.Default.Delete
-        DismissDirection.EndToStart -> Icons.Rounded.PlaylistPlay
-        null -> null
-    }
-
-=======
         DismissDirection.StartToEnd -> MaterialTheme.colorScheme.error.copy(alpha = 0.2f)
         DismissDirection.EndToStart -> MaterialTheme.colorScheme.primary.copy(alpha = 0.2f)
         null -> androidx.compose.ui.graphics.Color.Transparent
@@ -451,22 +245,11 @@
         null -> null
     }
     
->>>>>>> 4e5bbfb0
     val text = when (dismissDirection) {
         DismissDirection.StartToEnd -> "Remove"
         DismissDirection.EndToStart -> "Play next"
         null -> ""
     }
-<<<<<<< HEAD
-
-    Box(
-        modifier = Modifier
-            .fillMaxSize()
-            .clip(RoundedCornerShape(8.dp))
-            .background(color)
-            .padding(horizontal = 16.dp),
-        contentAlignment = if (dismissDirection == DismissDirection.StartToEnd)
-=======
     
     Box(
         modifier = Modifier
@@ -475,7 +258,6 @@
             .background(color)
             .padding(horizontal = 20.dp),
         contentAlignment = if (dismissDirection == DismissDirection.StartToEnd) 
->>>>>>> 4e5bbfb0
             Alignment.CenterStart else Alignment.CenterEnd
     ) {
         Row(
@@ -486,25 +268,14 @@
                 Icon(
                     imageVector = it,
                     contentDescription = null,
-<<<<<<< HEAD
-                    tint = if (dismissDirection == DismissDirection.StartToEnd)
-                        MaterialTheme.colorScheme.error else MaterialTheme.colorScheme.primary,
-                    modifier = Modifier.size(20.dp)
-=======
                     tint = if (dismissDirection == DismissDirection.StartToEnd) 
                         MaterialTheme.colorScheme.error else MaterialTheme.colorScheme.primary
->>>>>>> 4e5bbfb0
                 )
             }
             Text(
                 text = text,
-<<<<<<< HEAD
-                style = MaterialTheme.typography.labelMedium.copy(fontWeight = FontWeight.Medium),
-                color = if (dismissDirection == DismissDirection.StartToEnd)
-=======
                 style = MaterialTheme.typography.titleMedium.copy(fontWeight = FontWeight.Bold),
                 color = if (dismissDirection == DismissDirection.StartToEnd) 
->>>>>>> 4e5bbfb0
                     MaterialTheme.colorScheme.error else MaterialTheme.colorScheme.primary
             )
         }
@@ -516,42 +287,6 @@
     track: Track,
     isCurrentlyPlaying: Boolean,
     isDragging: Boolean,
-<<<<<<< HEAD
-    dragVisualState: DragVisualState?,
-    onClick: () -> Unit,
-    reorderState: ReorderableLazyListState
-) {
-    // Enhanced visual feedback
-    val elevation by animateDpAsState(
-        targetValue = when {
-            isDragging -> 12.dp
-            dragVisualState?.isDragging == true -> 6.dp
-            else -> 1.dp
-        },
-        animationSpec = spring(dampingRatio = Spring.DampingRatioMediumBouncy),
-        label = "elevation"
-    )
-
-    val scale by animateFloatAsState(
-        targetValue = if (isDragging) 1.02f else 1f,
-        animationSpec = spring(dampingRatio = Spring.DampingRatioMediumBouncy),
-        label = "scale"
-    )
-
-    Card(
-        modifier = Modifier
-            .fillMaxWidth()
-            .shadow(elevation, RoundedCornerShape(8.dp))
-            .clickable { onClick() },
-        colors = CardDefaults.cardColors(
-            containerColor = when {
-                isCurrentlyPlaying -> MaterialTheme.colorScheme.primaryContainer.copy(alpha = 0.4f)
-                isDragging -> MaterialTheme.colorScheme.surfaceVariant.copy(alpha = 0.9f)
-                else -> MaterialTheme.colorScheme.surface
-            }
-        ),
-        shape = RoundedCornerShape(8.dp)
-=======
     onClick: () -> Unit,
     reorderState: ReorderableLazyListState
 ) {
@@ -571,21 +306,10 @@
             }
         ),
         shape = RoundedCornerShape(12.dp)
->>>>>>> 4e5bbfb0
     ) {
         Row(
             modifier = Modifier
                 .fillMaxWidth()
-<<<<<<< HEAD
-                .padding(12.dp),
-            verticalAlignment = Alignment.CenterVertically
-        ) {
-            // Compact album artwork
-            Card(
-                modifier = Modifier.size(44.dp),
-                shape = RoundedCornerShape(6.dp),
-                elevation = CardDefaults.cardElevation(defaultElevation = 2.dp)
-=======
                 .padding(16.dp),
             verticalAlignment = Alignment.CenterVertically
         ) {
@@ -594,7 +318,6 @@
                 modifier = Modifier.size(56.dp),
                 shape = RoundedCornerShape(8.dp),
                 elevation = CardDefaults.cardElevation(defaultElevation = 4.dp)
->>>>>>> 4e5bbfb0
             ) {
                 AsyncImage(
                     model = track.artUri,
@@ -602,57 +325,14 @@
                     modifier = Modifier.fillMaxSize()
                 )
             }
-<<<<<<< HEAD
-
-            Spacer(modifier = Modifier.width(12.dp))
-
-=======
             
             Spacer(modifier = Modifier.width(16.dp))
             
->>>>>>> 4e5bbfb0
             Column(
                 modifier = Modifier.weight(1f)
             ) {
                 Text(
                     text = track.title,
-<<<<<<< HEAD
-                    style = MaterialTheme.typography.bodyLarge.copy(
-                        fontWeight = if (isCurrentlyPlaying) FontWeight.Bold else FontWeight.Medium,
-                        fontSize = 15.sp
-                    ),
-                    color = if (isCurrentlyPlaying)
-                        MaterialTheme.colorScheme.primary
-                    else
-                        MaterialTheme.colorScheme.onSurface,
-                    maxLines = 1
-                )
-                Text(
-                    text = track.artist,
-                    style = MaterialTheme.typography.bodyMedium.copy(fontSize = 13.sp),
-                    color = MaterialTheme.colorScheme.onSurface.copy(alpha = 0.7f),
-                    maxLines = 1
-                )
-            }
-
-            // Current playing indicator
-            if (isCurrentlyPlaying) {
-                Icon(
-                    imageVector = Icons.Rounded.GraphicEq,
-                    contentDescription = "Now playing",
-                    tint = MaterialTheme.colorScheme.primary,
-                    modifier = Modifier.size(16.dp)
-                )
-                Spacer(modifier = Modifier.width(8.dp))
-            }
-
-            // Drag handle with better visual feedback
-            IconButton(
-                onClick = { },
-                modifier = Modifier
-                    .size(32.dp)
-                    .detectReorderAfterLongPress(reorderState)
-=======
                     style = MaterialTheme.typography.titleMedium.copy(
                         fontWeight = if (isCurrentlyPlaying) FontWeight.Bold else FontWeight.Medium
                     ),
@@ -683,19 +363,11 @@
             IconButton(
                 onClick = { },
                 modifier = Modifier.detectReorderAfterLongPress(reorderState)
->>>>>>> 4e5bbfb0
             ) {
                 Icon(
                     imageVector = Icons.Default.DragHandle,
                     contentDescription = "Drag to reorder",
-<<<<<<< HEAD
-                    tint = MaterialTheme.colorScheme.onSurface.copy(
-                        alpha = if (isDragging) 0.9f else 0.5f
-                    ),
-                    modifier = Modifier.size(16.dp)
-=======
                     tint = MaterialTheme.colorScheme.onSurface.copy(alpha = 0.6f)
->>>>>>> 4e5bbfb0
                 )
             }
         }
