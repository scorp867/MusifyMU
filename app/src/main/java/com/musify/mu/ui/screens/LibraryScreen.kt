package com.musify.mu.ui.screens

import androidx.compose.animation.*
import androidx.compose.animation.core.*
import androidx.compose.foundation.background
import androidx.compose.foundation.clickable
import androidx.compose.foundation.layout.*
import androidx.compose.foundation.lazy.LazyColumn
import androidx.compose.foundation.lazy.items
import androidx.compose.foundation.lazy.itemsIndexed
import androidx.compose.foundation.lazy.rememberLazyListState
import androidx.compose.foundation.shape.CircleShape
import androidx.compose.foundation.shape.RoundedCornerShape
import androidx.compose.material.icons.Icons
import androidx.compose.material.icons.rounded.*
import androidx.compose.material3.*
import androidx.compose.runtime.*
import androidx.compose.ui.Alignment
import androidx.compose.ui.Modifier
import androidx.compose.ui.draw.clip
import androidx.compose.ui.graphics.Brush
import androidx.compose.ui.graphics.Color
import androidx.compose.ui.graphics.graphicsLayer
import androidx.compose.ui.hapticfeedback.HapticFeedbackType
import androidx.compose.ui.platform.LocalContext
import androidx.compose.ui.platform.LocalHapticFeedback
import androidx.compose.ui.text.font.FontWeight
import androidx.compose.ui.text.style.TextOverflow
import androidx.compose.ui.unit.dp
import androidx.navigation.NavController
import com.musify.mu.data.db.entities.Track
import com.musify.mu.data.repo.LibraryRepository
import com.musify.mu.util.PermissionHelper
import com.musify.mu.ui.navigation.Screen
import com.musify.mu.util.toMediaItem
import kotlinx.coroutines.delay
import kotlinx.coroutines.launch
import com.musify.mu.playback.LocalMediaController
import androidx.compose.material.SwipeToDismiss
import androidx.compose.material.rememberDismissState
import androidx.compose.material.DismissValue
import androidx.compose.material.DismissDirection

enum class SortType {
    TITLE, ARTIST, ALBUM, DATE_ADDED
}

@Composable
fun LibraryScreen(
    navController: NavController,
    onPlay: (List<Track>, Int) -> Unit
) {
    val context = LocalContext.current
    val repo = remember { LibraryRepository.get(context) }
    val haptic = LocalHapticFeedback.current
    val controller = LocalMediaController.current
<<<<<<< HEAD

=======
    
>>>>>>> 4e5bbfb0
    var tracks by remember { mutableStateOf<List<Track>>(emptyList()) }
    var isLoading by remember { mutableStateOf(true) }
    var permissionChecked by remember { mutableStateOf(false) }

    val coroutineScope = rememberCoroutineScope()
    val listState = rememberLazyListState()

    val audioPermissionLauncher = androidx.activity.compose.rememberLauncherForActivityResult(
        contract = androidx.activity.result.contract.ActivityResultContracts.RequestMultiplePermissions()
    ) { results ->
        val granted = results.values.all { it }
        permissionChecked = true
        if (granted) {
            coroutineScope.launch {
                tracks = repo.refreshLibrary()
                isLoading = false
            }
        }
    }

    LaunchedEffect(Unit) {
        coroutineScope.launch {
            val hasPermission = (context as? android.app.Activity)?.let { PermissionHelper.hasAudioPermission(it) } ?: true
            if (!hasPermission && context is android.app.Activity) {
                PermissionHelper.requestAudioPermission(audioPermissionLauncher)
            } else {
                try {
                    tracks = repo.getAllTracks()
                    if (tracks.isEmpty()) {
                        tracks = repo.refreshLibrary()
                    }
                } catch (e: Exception) {
                    // Handle error gracefully
                } finally {
                    isLoading = false
                    permissionChecked = true
                }
            }
        }
    }

    // Background gradient
    val backgroundGradient = Brush.verticalGradient(
        colors = listOf(
            MaterialTheme.colorScheme.background,
            MaterialTheme.colorScheme.surface.copy(alpha = 0.8f)
        )
    )

    Column(
        modifier = Modifier
            .fillMaxSize()
            .background(backgroundGradient)
    ) {
        // Simple header
        LibraryHeader()

        if (isLoading) {
            LoadingLibrary()
        } else if (tracks.isEmpty()) {
            EmptyLibrary()
        } else {
            // Track list with improved interactions
            LazyColumn(
                state = listState,
                modifier = Modifier.fillMaxSize(),
                contentPadding = PaddingValues(horizontal = 16.dp, vertical = 8.dp),
                verticalArrangement = Arrangement.spacedBy(8.dp)
            ) {
                itemsIndexed(tracks, key = { index, track -> "library_${index}_${track.mediaId}" }) { index, track ->
<<<<<<< HEAD

=======
                    
>>>>>>> 4e5bbfb0
                    // Improved track item without aggressive swipe gestures
                    TrackItem(
                        track = track,
                        onClick = {
                            haptic.performHapticFeedback(HapticFeedbackType.LongPress)
                            onPlay(tracks, index)
                        },
                        onAddToQueue = { addToEnd ->
                            // Only add to queue when explicitly requested (not while scrolling)
                            if (addToEnd) {
                                controller?.addMediaItem(track.toMediaItem())
                            } else {
                                val insertIndex = ((controller?.currentMediaItemIndex ?: -1) + 1)
                                    .coerceAtMost(controller?.mediaItemCount ?: 0)
                                controller?.addMediaItem(insertIndex, track.toMediaItem())
                            }
                        }
                    )
                }
            }
        }
    }
}

@OptIn(ExperimentalMaterial3Api::class)
@Composable
private fun LibraryHeader() {
    var searchQuery by remember { mutableStateOf("") }

    Card(
        modifier = Modifier
            .fillMaxWidth()
            .padding(16.dp),
        colors = CardDefaults.cardColors(
            containerColor = MaterialTheme.colorScheme.surface.copy(alpha = 0.9f)
        ),
        elevation = CardDefaults.cardElevation(defaultElevation = 8.dp),
        shape = RoundedCornerShape(25.dp)
    ) {
        Row(
            modifier = Modifier
                .fillMaxWidth()
                .padding(horizontal = 20.dp, vertical = 12.dp),
            verticalAlignment = Alignment.CenterVertically
        ) {
            Icon(
                imageVector = Icons.Rounded.Search,
                contentDescription = "Search",
                tint = MaterialTheme.colorScheme.primary,
                modifier = Modifier.size(24.dp)
            )

            Spacer(modifier = Modifier.width(12.dp))

            OutlinedTextField(
                value = searchQuery,
                onValueChange = { searchQuery = it },
                placeholder = {
                    Text(
                        text = "Search your music library...",
                        style = MaterialTheme.typography.bodyMedium,
                        color = MaterialTheme.colorScheme.onSurface.copy(alpha = 0.6f)
                    )
                },
                modifier = Modifier
                    .weight(1f),
                colors = OutlinedTextFieldDefaults.colors(
                    focusedBorderColor = Color.Transparent,
                    unfocusedBorderColor = Color.Transparent,
                    focusedContainerColor = Color.Transparent,
                    unfocusedContainerColor = Color.Transparent
                ),
                textStyle = MaterialTheme.typography.bodyMedium.copy(
                    color = MaterialTheme.colorScheme.onSurface
                ),
                singleLine = true
            )

            if (searchQuery.isNotEmpty()) {
                IconButton(
                    onClick = { searchQuery = "" },
                    modifier = Modifier.size(24.dp)
                ) {
                    Icon(
                        imageVector = Icons.Rounded.Clear,
                        contentDescription = "Clear",
                        tint = MaterialTheme.colorScheme.onSurface.copy(alpha = 0.6f),
                        modifier = Modifier.size(20.dp)
                    )
                }
            }
        }
    }
}

@Composable
private fun TrackItem(
    track: Track,
    onClick: () -> Unit,
    onAddToQueue: (Boolean) -> Unit
) {
    var isPressed by remember { mutableStateOf(false) }
    val scale by animateFloatAsState(
        targetValue = if (isPressed) 0.98f else 1f,
        animationSpec = spring(dampingRatio = Spring.DampingRatioMediumBouncy),
        label = "scale"
    )

    Card(
        modifier = Modifier
            .fillMaxWidth()
            .graphicsLayer {
                scaleX = scale
                scaleY = scale
            }
            .clickable { onClick() },
        colors = CardDefaults.cardColors(
            containerColor = MaterialTheme.colorScheme.surface.copy(alpha = 0.7f)
        ),
        elevation = CardDefaults.cardElevation(defaultElevation = 2.dp),
        shape = RoundedCornerShape(12.dp)
    ) {
        Row(
            modifier = Modifier
                .fillMaxWidth()
                .padding(12.dp),
            verticalAlignment = Alignment.CenterVertically
        ) {
            // Album artwork
            Box(
                modifier = Modifier
                    .size(56.dp)
                    .clip(RoundedCornerShape(8.dp))
                    .background(MaterialTheme.colorScheme.surfaceVariant)
            ) {
                com.musify.mu.ui.components.Artwork(
                    data = track.artUri,
                    contentDescription = track.title,
                    modifier = Modifier.fillMaxSize()
                )
            }

            Spacer(modifier = Modifier.width(12.dp))

            // Track info
            Column(
                modifier = Modifier.weight(1f)
            ) {
                Text(
                    text = track.title,
                    style = MaterialTheme.typography.bodyLarge.copy(
                        fontWeight = FontWeight.Medium
                    ),
                    color = MaterialTheme.colorScheme.onSurface,
                    maxLines = 1,
                    overflow = TextOverflow.Ellipsis
                )

                Spacer(modifier = Modifier.height(2.dp))

                Text(
                    text = "${track.artist} • ${track.album}",
                    style = MaterialTheme.typography.bodyMedium,
                    color = MaterialTheme.colorScheme.onSurface.copy(alpha = 0.7f),
                    maxLines = 1,
                    overflow = TextOverflow.Ellipsis
                )
            }
<<<<<<< HEAD

            // Queue actions
            var showMenu by remember { mutableStateOf(false) }

=======
            
            // Queue actions
            var showMenu by remember { mutableStateOf(false) }
            
>>>>>>> 4e5bbfb0
            Box {
                IconButton(onClick = { showMenu = true }) {
                    Icon(
                        imageVector = Icons.Rounded.MoreVert,
                        contentDescription = "More options",
                        tint = MaterialTheme.colorScheme.primary.copy(alpha = 0.7f),
                        modifier = Modifier.size(20.dp)
                    )
                }
<<<<<<< HEAD

=======
                
>>>>>>> 4e5bbfb0
                DropdownMenu(
                    expanded = showMenu,
                    onDismissRequest = { showMenu = false }
                ) {
                    DropdownMenuItem(
                        text = { Text("Play next") },
                        leadingIcon = {
                            Icon(Icons.Rounded.PlaylistPlay, contentDescription = null)
                        },
                        onClick = {
                            onAddToQueue(false)
                            showMenu = false
                        }
                    )
                    DropdownMenuItem(
                        text = { Text("Add to queue") },
                        leadingIcon = {
                            Icon(Icons.Rounded.QueueMusic, contentDescription = null)
                        },
                        onClick = {
                            onAddToQueue(true)
                            showMenu = false
                        }
                    )
                }
            }
        }
    }
}

@Composable
private fun LoadingLibrary() {
    val infiniteTransition = rememberInfiniteTransition(label = "loading")
    val shimmer by infiniteTransition.animateFloat(
        initialValue = 0f,
        targetValue = 1f,
        animationSpec = infiniteRepeatable(
            animation = tween(1000, easing = LinearEasing),
            repeatMode = RepeatMode.Reverse
        ),
        label = "shimmer"
    )

    LazyColumn(
        modifier = Modifier.fillMaxSize(),
        contentPadding = PaddingValues(16.dp),
        verticalArrangement = Arrangement.spacedBy(8.dp)
    ) {
        items(10) {
            Card(
                modifier = Modifier.fillMaxWidth(),
                shape = RoundedCornerShape(12.dp)
            ) {
                Row(
                    modifier = Modifier
                        .fillMaxWidth()
                        .padding(12.dp),
                    verticalAlignment = Alignment.CenterVertically
                ) {
                    Box(
                        modifier = Modifier
                            .size(56.dp)
                            .background(
                                color = MaterialTheme.colorScheme.onSurface.copy(alpha = 0.1f + shimmer * 0.1f),
                                shape = RoundedCornerShape(8.dp)
                            )
                    )

                    Spacer(modifier = Modifier.width(12.dp))

                    Column(modifier = Modifier.weight(1f)) {
                        Box(
                            modifier = Modifier
                                .height(16.dp)
                                .fillMaxWidth(0.7f)
                                .background(
                                    color = MaterialTheme.colorScheme.onSurface.copy(alpha = 0.1f + shimmer * 0.1f),
                                    shape = RoundedCornerShape(4.dp)
                                )
                        )

                        Spacer(modifier = Modifier.height(4.dp))

                        Box(
                            modifier = Modifier
                                .height(14.dp)
                                .fillMaxWidth(0.5f)
                                .background(
                                    color = MaterialTheme.colorScheme.onSurface.copy(alpha = 0.1f + shimmer * 0.1f),
                                    shape = RoundedCornerShape(4.dp)
                                )
                        )
                    }
                }
            }
        }
    }
}



@Composable
private fun EmptyLibrary() {
    Box(
        modifier = Modifier.fillMaxSize(),
        contentAlignment = Alignment.Center
    ) {
        Column(
            horizontalAlignment = Alignment.CenterHorizontally
        ) {
            Icon(
                imageVector = Icons.Rounded.LibraryMusic,
                contentDescription = null,
                tint = MaterialTheme.colorScheme.onBackground.copy(alpha = 0.6f),
                modifier = Modifier.size(64.dp)
            )

            Spacer(modifier = Modifier.height(16.dp))

            Text(
                text = "No music found",
                style = MaterialTheme.typography.titleMedium,
                color = MaterialTheme.colorScheme.onBackground.copy(alpha = 0.8f)
            )

            Text(
                text = "Add some music to your device to get started",
                style = MaterialTheme.typography.bodyMedium,
                color = MaterialTheme.colorScheme.onBackground.copy(alpha = 0.6f)
            )
        }
    }
}<|MERGE_RESOLUTION|>--- conflicted
+++ resolved
@@ -54,15 +54,11 @@
     val repo = remember { LibraryRepository.get(context) }
     val haptic = LocalHapticFeedback.current
     val controller = LocalMediaController.current
-<<<<<<< HEAD
-
-=======
     
->>>>>>> 4e5bbfb0
     var tracks by remember { mutableStateOf<List<Track>>(emptyList()) }
     var isLoading by remember { mutableStateOf(true) }
     var permissionChecked by remember { mutableStateOf(false) }
-
+    
     val coroutineScope = rememberCoroutineScope()
     val listState = rememberLazyListState()
 
@@ -115,7 +111,7 @@
     ) {
         // Simple header
         LibraryHeader()
-
+        
         if (isLoading) {
             LoadingLibrary()
         } else if (tracks.isEmpty()) {
@@ -129,11 +125,7 @@
                 verticalArrangement = Arrangement.spacedBy(8.dp)
             ) {
                 itemsIndexed(tracks, key = { index, track -> "library_${index}_${track.mediaId}" }) { index, track ->
-<<<<<<< HEAD
-
-=======
                     
->>>>>>> 4e5bbfb0
                     // Improved track item without aggressive swipe gestures
                     TrackItem(
                         track = track,
@@ -162,7 +154,7 @@
 @Composable
 private fun LibraryHeader() {
     var searchQuery by remember { mutableStateOf("") }
-
+    
     Card(
         modifier = Modifier
             .fillMaxWidth()
@@ -185,9 +177,9 @@
                 tint = MaterialTheme.colorScheme.primary,
                 modifier = Modifier.size(24.dp)
             )
-
+            
             Spacer(modifier = Modifier.width(12.dp))
-
+            
             OutlinedTextField(
                 value = searchQuery,
                 onValueChange = { searchQuery = it },
@@ -211,7 +203,7 @@
                 ),
                 singleLine = true
             )
-
+            
             if (searchQuery.isNotEmpty()) {
                 IconButton(
                     onClick = { searchQuery = "" },
@@ -241,7 +233,7 @@
         animationSpec = spring(dampingRatio = Spring.DampingRatioMediumBouncy),
         label = "scale"
     )
-
+    
     Card(
         modifier = Modifier
             .fillMaxWidth()
@@ -275,9 +267,9 @@
                     modifier = Modifier.fillMaxSize()
                 )
             }
-
+            
             Spacer(modifier = Modifier.width(12.dp))
-
+            
             // Track info
             Column(
                 modifier = Modifier.weight(1f)
@@ -291,9 +283,9 @@
                     maxLines = 1,
                     overflow = TextOverflow.Ellipsis
                 )
-
+                
                 Spacer(modifier = Modifier.height(2.dp))
-
+                
                 Text(
                     text = "${track.artist} • ${track.album}",
                     style = MaterialTheme.typography.bodyMedium,
@@ -302,17 +294,10 @@
                     overflow = TextOverflow.Ellipsis
                 )
             }
-<<<<<<< HEAD
-
+            
             // Queue actions
             var showMenu by remember { mutableStateOf(false) }
-
-=======
-            
-            // Queue actions
-            var showMenu by remember { mutableStateOf(false) }
-            
->>>>>>> 4e5bbfb0
+            
             Box {
                 IconButton(onClick = { showMenu = true }) {
                     Icon(
@@ -322,11 +307,7 @@
                         modifier = Modifier.size(20.dp)
                     )
                 }
-<<<<<<< HEAD
-
-=======
                 
->>>>>>> 4e5bbfb0
                 DropdownMenu(
                     expanded = showMenu,
                     onDismissRequest = { showMenu = false }
@@ -369,7 +350,7 @@
         ),
         label = "shimmer"
     )
-
+    
     LazyColumn(
         modifier = Modifier.fillMaxSize(),
         contentPadding = PaddingValues(16.dp),
@@ -394,9 +375,9 @@
                                 shape = RoundedCornerShape(8.dp)
                             )
                     )
-
+                    
                     Spacer(modifier = Modifier.width(12.dp))
-
+                    
                     Column(modifier = Modifier.weight(1f)) {
                         Box(
                             modifier = Modifier
@@ -407,9 +388,9 @@
                                     shape = RoundedCornerShape(4.dp)
                                 )
                         )
-
+                        
                         Spacer(modifier = Modifier.height(4.dp))
-
+                        
                         Box(
                             modifier = Modifier
                                 .height(14.dp)
@@ -443,15 +424,15 @@
                 tint = MaterialTheme.colorScheme.onBackground.copy(alpha = 0.6f),
                 modifier = Modifier.size(64.dp)
             )
-
+            
             Spacer(modifier = Modifier.height(16.dp))
-
+            
             Text(
                 text = "No music found",
                 style = MaterialTheme.typography.titleMedium,
                 color = MaterialTheme.colorScheme.onBackground.copy(alpha = 0.8f)
             )
-
+            
             Text(
                 text = "Add some music to your device to get started",
                 style = MaterialTheme.typography.bodyMedium,
