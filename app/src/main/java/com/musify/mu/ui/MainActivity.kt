package com.musify.mu.ui

import android.content.ComponentName
import android.os.Bundle
import androidx.activity.ComponentActivity
import androidx.activity.compose.setContent
import androidx.activity.enableEdgeToEdge
import androidx.compose.animation.AnimatedVisibility
import androidx.compose.animation.core.tween
import androidx.compose.animation.fadeIn
import androidx.compose.animation.fadeOut
import androidx.compose.foundation.layout.Column
import androidx.compose.foundation.layout.padding
import androidx.compose.foundation.layout.PaddingValues
import androidx.compose.foundation.layout.fillMaxSize
import androidx.compose.material3.Scaffold
import androidx.compose.material3.Surface
import androidx.compose.runtime.*
import androidx.compose.ui.Modifier
import androidx.compose.ui.platform.LocalHapticFeedback
import androidx.compose.ui.unit.dp
import androidx.core.splashscreen.SplashScreen.Companion.installSplashScreen
import androidx.lifecycle.viewmodel.compose.viewModel
import androidx.media3.common.MediaItem
import androidx.media3.common.MediaMetadata
import androidx.media3.common.Player
import androidx.media3.session.MediaController
import androidx.media3.session.SessionToken
import androidx.navigation.compose.rememberNavController
import androidx.navigation.compose.currentBackStackEntryAsState
import com.musify.mu.data.db.entities.Track
import com.musify.mu.data.repo.LibraryRepository
import com.musify.mu.playback.PlayerService
import com.musify.mu.ui.components.NowPlayingBar
import com.musify.mu.ui.navigation.MusifyNavGraph
import com.musify.mu.ui.theme.MusifyTheme
import com.musify.mu.util.toMediaItem
import kotlinx.coroutines.launch
import kotlinx.coroutines.guava.await

class MainActivity : ComponentActivity() {

    override fun onCreate(savedInstanceState: Bundle?) {
        // Install splash screen for better app launch experience
        installSplashScreen()
        
        // Enable edge-to-edge display for modern look
        enableEdgeToEdge()
        
        super.onCreate(savedInstanceState)
        
        setContent {
            MusifyTheme {
                val navController = rememberNavController()
                val scope = rememberCoroutineScope()
                val context = androidx.compose.ui.platform.LocalContext.current
                val repo = remember { LibraryRepository.get(context) }

                var controller by remember { mutableStateOf<MediaController?>(null) }
                var currentTrack by remember { mutableStateOf<Track?>(null) }
                var isPlaying by remember { mutableStateOf(false) }
                var hasPlayedBefore by remember { mutableStateOf(false) }

                // Build controller eagerly so miniplayer controls work after restart
                LaunchedEffect(Unit) {
                    try {
                        val token = SessionToken(context, ComponentName(context, PlayerService::class.java))
                        val built = MediaController.Builder(context, token).buildAsync().await()
                        controller = built
                        // Attach listeners
                        built.addListener(object : Player.Listener {
                            override fun onMediaItemTransition(mediaItem: MediaItem?, reason: Int) {
                                currentTrack = mediaItem?.toTrack()
                                hasPlayedBefore = currentTrack != null
                            }
                            
                            override fun onIsPlayingChanged(isPlayingNow: Boolean) {
                                isPlaying = isPlayingNow
                            }
                            
                            override fun onPlaybackStateChanged(playbackState: Int) {
                                isPlaying = built.isPlaying
                                if (playbackState == Player.STATE_READY) {
                                    val item = built.currentMediaItem
                                    if (item != null) {
                                        currentTrack = item.toTrack()
                                        hasPlayedBefore = true
                                    }
                                }
                            }
                        })
                        // Initialize UI state from controller/session if available
                        currentTrack = built.currentMediaItem?.toTrack()
                        isPlaying = built.isPlaying
                        hasPlayedBefore = currentTrack != null
                        
                        // If no media item yet, fallback to last recently played for showing bar
                        if (currentTrack == null) {
                            val recentTracks = repo.recentlyPlayed(1)
                            if (recentTracks.isNotEmpty()) {
                                currentTrack = recentTracks.first()
                                hasPlayedBefore = true
                            }
                        }
                    } catch (e: Exception) {
                        android.util.Log.e("MainActivity", "Failed to create controller", e)
                    }
                }

                // Check if we should navigate to player from notification
                LaunchedEffect(intent?.getStringExtra("navigate_to")) {
                    if (intent?.getStringExtra("navigate_to") == "player") {
                        navController.navigate(com.musify.mu.ui.navigation.Screen.NowPlaying.route)
                    }
                }

                val onPlay: (List<Track>, Int) -> Unit = { tracks, index ->
                    scope.launch {
                        try {
                            val c = controller ?: run {
                                val token = SessionToken(context, ComponentName(context, PlayerService::class.java))
                                MediaController.Builder(context, token).buildAsync().await().also { controller = it }
                            }
                            c.setMediaItems(tracks.map { it.toMediaItem() }, index, 0)
                            c.prepare()
                            c.play()
                        } catch (e: Exception) {
                            android.util.Log.e("MainActivity", "Failed to start playback", e)
                        }
                    }
                }

                // Track the current destination to hide bottom elements on player and queue screens
                val navBackStackEntry by navController.currentBackStackEntryAsState()
                val currentRoute = navBackStackEntry?.destination?.route
<<<<<<< HEAD
                val isOverlayScreen = currentRoute == com.musify.mu.ui.navigation.Screen.NowPlaying.route ||
                        currentRoute == com.musify.mu.ui.navigation.Screen.Queue.route
=======
                val isPlayerScreen = currentRoute == com.musify.mu.ui.navigation.Screen.NowPlaying.route
                val isQueueScreen = currentRoute == com.musify.mu.ui.navigation.Screen.Queue.route
                val shouldHideBottomBar = isPlayerScreen || isQueueScreen
>>>>>>> 4e5bbfb0

                // Cleanup controller when activity is destroyed
                DisposableEffect(Unit) {
                    onDispose {
                        controller?.release()
                    }
                }

                androidx.compose.runtime.CompositionLocalProvider(com.musify.mu.playback.LocalMediaController provides controller) {
                Surface(
                    modifier = Modifier.fillMaxSize(),
                    color = androidx.compose.material3.MaterialTheme.colorScheme.background
                ) {
                    Scaffold(
                        bottomBar = {
                            // Animated visibility for smoother transitions
                            AnimatedVisibility(
<<<<<<< HEAD
                                visible = !isOverlayScreen,
=======
                                visible = !shouldHideBottomBar,
>>>>>>> 4e5bbfb0
                                enter = fadeIn(animationSpec = tween(300)),
                                exit = fadeOut(animationSpec = tween(300))
                            ) {
                                Column {
                                    // Show now playing bar only when there's a current track and we've played before
                                    AnimatedVisibility(
                                        visible = currentTrack != null && hasPlayedBefore,
                                        enter = fadeIn(animationSpec = tween(300)),
                                        exit = fadeOut(animationSpec = tween(300))
                                    ) {
                                        NowPlayingBar(
                                            navController = navController,
                                            currentTrack = currentTrack,
                                            isPlaying = isPlaying,
                                            onPlayPause = { 
                                                controller?.let { if (it.isPlaying) it.pause() else it.play() } 
                                            },
                                            onNext = { controller?.seekToNext() },
                                            onPrev = { controller?.seekToPrevious() },
                                            onExpand = { 
                                                navController.navigate(com.musify.mu.ui.navigation.Screen.NowPlaying.route) 
                                            }
                                        )
                                    }
                                    com.musify.mu.ui.components.BottomBar(navController)
                                }
                            }
                        }
                    ) { paddingValues ->
                        MusifyNavGraph(
                            navController = navController,
<<<<<<< HEAD
                            modifier = Modifier.padding(if (!isOverlayScreen) paddingValues else PaddingValues(0.dp)),
=======
                            modifier = Modifier.padding(if (!shouldHideBottomBar) paddingValues else PaddingValues(0.dp)),
>>>>>>> 4e5bbfb0
                            onPlay = onPlay
                        )
                    }
                }
                }
            }
        }
    }
}

private fun MediaItem.toTrack(): Track {
    val md: MediaMetadata = mediaMetadata
    return Track(
        mediaId = mediaId,
        title = md.title?.toString() ?: "",
        artist = md.artist?.toString() ?: "",
        album = md.albumTitle?.toString() ?: "",
        durationMs = 0L,
        artUri = md.artworkUri?.toString(),
        albumId = null
    )
}<|MERGE_RESOLUTION|>--- conflicted
+++ resolved
@@ -130,17 +130,12 @@
                     }
                 }
 
-                // Track the current destination to hide bottom elements on player and queue screens
+                // Track the current destination to hide bottom elements on player screen
                 val navBackStackEntry by navController.currentBackStackEntryAsState()
                 val currentRoute = navBackStackEntry?.destination?.route
-<<<<<<< HEAD
-                val isOverlayScreen = currentRoute == com.musify.mu.ui.navigation.Screen.NowPlaying.route ||
-                        currentRoute == com.musify.mu.ui.navigation.Screen.Queue.route
-=======
                 val isPlayerScreen = currentRoute == com.musify.mu.ui.navigation.Screen.NowPlaying.route
                 val isQueueScreen = currentRoute == com.musify.mu.ui.navigation.Screen.Queue.route
                 val shouldHideBottomBar = isPlayerScreen || isQueueScreen
->>>>>>> 4e5bbfb0
 
                 // Cleanup controller when activity is destroyed
                 DisposableEffect(Unit) {
@@ -158,11 +153,7 @@
                         bottomBar = {
                             // Animated visibility for smoother transitions
                             AnimatedVisibility(
-<<<<<<< HEAD
-                                visible = !isOverlayScreen,
-=======
                                 visible = !shouldHideBottomBar,
->>>>>>> 4e5bbfb0
                                 enter = fadeIn(animationSpec = tween(300)),
                                 exit = fadeOut(animationSpec = tween(300))
                             ) {
@@ -194,11 +185,7 @@
                     ) { paddingValues ->
                         MusifyNavGraph(
                             navController = navController,
-<<<<<<< HEAD
-                            modifier = Modifier.padding(if (!isOverlayScreen) paddingValues else PaddingValues(0.dp)),
-=======
                             modifier = Modifier.padding(if (!shouldHideBottomBar) paddingValues else PaddingValues(0.dp)),
->>>>>>> 4e5bbfb0
                             onPlay = onPlay
                         )
                     }
