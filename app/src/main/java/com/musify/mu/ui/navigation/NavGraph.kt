package com.musify.mu.ui.navigation

import androidx.activity.compose.BackHandler
import androidx.compose.animation.core.tween
import androidx.compose.animation.core.FastOutSlowInEasing
import androidx.compose.animation.core.LinearOutSlowInEasing
import androidx.compose.animation.fadeIn
import androidx.compose.animation.fadeOut
import androidx.compose.animation.slideInHorizontally
import androidx.compose.animation.slideOutHorizontally
import androidx.compose.animation.slideInVertically
import androidx.compose.animation.slideOutVertically
import androidx.compose.runtime.Composable
import androidx.compose.ui.Modifier
import androidx.navigation.NavHostController
import androidx.navigation.compose.NavHost
import androidx.navigation.compose.composable
import com.musify.mu.data.db.entities.Track
import com.musify.mu.ui.screens.*

sealed class Screen(val route: String) {
    object Home : Screen("home")
    object Library : Screen("library")
    object Queue : Screen("queue")
    object NowPlaying : Screen("now_playing")
    object Lyrics : Screen("lyrics")
    object SeeAll : Screen("see_all/{type}")
    object PlaylistDetails : Screen("playlist/{id}")
}

@Composable
fun MusifyNavGraph(
    navController: NavHostController,
    modifier: Modifier = Modifier,
    onPlay: (List<Track>, Int) -> Unit
) {
    // Configure back behavior for player screen
    val onBackFromPlayer: () -> Unit = {
        // Pop back to previous screen without re-creating that screen
        navController.popBackStack()
    }

    // Smooth animation constants
    val animationDurationMs = 400
    val fastAnimationDurationMs = 300

    NavHost(
        navController = navController,
        startDestination = Screen.Home.route,
        modifier = modifier
    ) {
<<<<<<< HEAD
        // Home screen with smooth horizontal transitions
        composable(
            route = Screen.Home.route,
            enterTransition = {
                slideInHorizontally(
                    initialOffsetX = { -it / 3 },
                    animationSpec = tween(animationDurationMs, easing = FastOutSlowInEasing)
                ) + fadeIn(animationSpec = tween(animationDurationMs))
            },
            exitTransition = {
                slideOutHorizontally(
                    targetOffsetX = { -it / 3 },
                    animationSpec = tween(animationDurationMs, easing = LinearOutSlowInEasing)
                ) + fadeOut(animationSpec = tween(animationDurationMs))
            }
        ) { HomeScreen(navController, onPlay) }

        // Library screen with smooth horizontal transitions
        composable(
            route = Screen.Library.route,
            enterTransition = {
                slideInHorizontally(
                    initialOffsetX = { it / 3 },
                    animationSpec = tween(animationDurationMs, easing = FastOutSlowInEasing)
                ) + fadeIn(animationSpec = tween(animationDurationMs))
            },
            exitTransition = {
                slideOutHorizontally(
                    targetOffsetX = { it / 3 },
                    animationSpec = tween(animationDurationMs, easing = LinearOutSlowInEasing)
                ) + fadeOut(animationSpec = tween(animationDurationMs))
            }
        ) { LibraryScreen(navController, onPlay) }

        // Queue screen as a smooth modal overlay
=======
        composable(Screen.Home.route) { HomeScreen(navController, onPlay) }
        composable(Screen.Library.route) { LibraryScreen(navController, onPlay) }
        
        // Queue screen as a modal overlay - only accessible from player screen
>>>>>>> 4e5bbfb0
        composable(
            route = Screen.Queue.route,
            enterTransition = {
                slideInVertically(
<<<<<<< HEAD
                    initialOffsetY = { it },
                    animationSpec = tween(fastAnimationDurationMs, easing = FastOutSlowInEasing)
                ) + fadeIn(animationSpec = tween(fastAnimationDurationMs))
            },
            exitTransition = {
                slideOutVertically(
                    targetOffsetY = { it },
                    animationSpec = tween(fastAnimationDurationMs, easing = LinearOutSlowInEasing)
                ) + fadeOut(animationSpec = tween(fastAnimationDurationMs))
            }
        ) {
            BackHandler(enabled = true) {
                navController.popBackStack()
            }
            QueueScreen(navController)
        }

        // See All screen with smooth transitions
        composable(
            route = Screen.SeeAll.route,
            enterTransition = {
                slideInHorizontally(
                    initialOffsetX = { it / 2 },
                    animationSpec = tween(animationDurationMs, easing = FastOutSlowInEasing)
                ) + fadeIn(animationSpec = tween(animationDurationMs))
            },
            exitTransition = {
                slideOutHorizontally(
                    targetOffsetX = { it / 2 },
                    animationSpec = tween(animationDurationMs, easing = LinearOutSlowInEasing)
                ) + fadeOut(animationSpec = tween(animationDurationMs))
            }
        ) { backStackEntry ->
            val type = backStackEntry.arguments?.getString("type") ?: ""
            SeeAllScreen(navController = navController, type = type, onPlay = onPlay)
        }

        // Playlist Details screen with smooth transitions
        composable(
            route = Screen.PlaylistDetails.route,
            enterTransition = {
                slideInHorizontally(
                    initialOffsetX = { it / 2 },
                    animationSpec = tween(animationDurationMs, easing = FastOutSlowInEasing)
                ) + fadeIn(animationSpec = tween(animationDurationMs))
            },
            exitTransition = {
                slideOutHorizontally(
                    targetOffsetX = { it / 2 },
                    animationSpec = tween(animationDurationMs, easing = LinearOutSlowInEasing)
                ) + fadeOut(animationSpec = tween(animationDurationMs))
            }
        ) { backStackEntry ->
            val id = backStackEntry.arguments?.getString("id")?.toLongOrNull() ?: -1L
            PlaylistDetailsScreen(navController = navController, playlistId = id, onPlay = onPlay)
        }

        // Player screen as a smooth modal overlay
=======
                    initialOffsetY = { it }, // Start from full screen height (bottom)
                    animationSpec = tween(300)
                ) + fadeIn(animationSpec = tween(300))
            },
            exitTransition = {
                slideOutVertically(
                    targetOffsetY = { it }, // Slide down to full screen height
                    animationSpec = tween(300)
                ) + fadeOut(animationSpec = tween(300))
            }
        ) { 
            BackHandler(enabled = true) {
                // Always go back to the previous screen (should be player)
                navController.popBackStack()
            }
            QueueScreen(navController) 
        }
        
        composable(Screen.SeeAll.route) { backStackEntry ->
            val type = backStackEntry.arguments?.getString("type") ?: ""
            SeeAllScreen(navController = navController, type = type, onPlay = onPlay)
        }
        composable(Screen.PlaylistDetails.route) { backStackEntry ->
            val id = backStackEntry.arguments?.getString("id")?.toLongOrNull() ?: -1L
            PlaylistDetailsScreen(navController = navController, playlistId = id, onPlay = onPlay)
        }
        
        // Player screen as a modal overlay - doesn't participate in bottom navigation
>>>>>>> 4e5bbfb0
        composable(
            route = Screen.NowPlaying.route,
            enterTransition = {
                slideInVertically(
                    initialOffsetY = { it },
                    animationSpec = tween(fastAnimationDurationMs, easing = FastOutSlowInEasing)
                ) + fadeIn(animationSpec = tween(fastAnimationDurationMs))
            },
            exitTransition = {
                slideOutVertically(
                    targetOffsetY = { it },
                    animationSpec = tween(fastAnimationDurationMs, easing = LinearOutSlowInEasing)
                ) + fadeOut(animationSpec = tween(fastAnimationDurationMs))
            }
        ) {
            BackHandler(enabled = true, onBack = onBackFromPlayer)
            NowPlayingScreen(navController)
        }

        // Lyrics screen with fade transition
        composable(
            route = Screen.Lyrics.route,
            enterTransition = {
                fadeIn(animationSpec = tween(fastAnimationDurationMs))
            },
            exitTransition = {
                fadeOut(animationSpec = tween(fastAnimationDurationMs))
            }
        ) { LyricsView(navController) }
    }
}<|MERGE_RESOLUTION|>--- conflicted
+++ resolved
@@ -2,12 +2,8 @@
 
 import androidx.activity.compose.BackHandler
 import androidx.compose.animation.core.tween
-import androidx.compose.animation.core.FastOutSlowInEasing
-import androidx.compose.animation.core.LinearOutSlowInEasing
 import androidx.compose.animation.fadeIn
 import androidx.compose.animation.fadeOut
-import androidx.compose.animation.slideInHorizontally
-import androidx.compose.animation.slideOutHorizontally
 import androidx.compose.animation.slideInVertically
 import androidx.compose.animation.slideOutVertically
 import androidx.compose.runtime.Composable
@@ -39,122 +35,20 @@
         // Pop back to previous screen without re-creating that screen
         navController.popBackStack()
     }
-
-    // Smooth animation constants
-    val animationDurationMs = 400
-    val fastAnimationDurationMs = 300
-
+    
     NavHost(
         navController = navController,
         startDestination = Screen.Home.route,
         modifier = modifier
     ) {
-<<<<<<< HEAD
-        // Home screen with smooth horizontal transitions
-        composable(
-            route = Screen.Home.route,
-            enterTransition = {
-                slideInHorizontally(
-                    initialOffsetX = { -it / 3 },
-                    animationSpec = tween(animationDurationMs, easing = FastOutSlowInEasing)
-                ) + fadeIn(animationSpec = tween(animationDurationMs))
-            },
-            exitTransition = {
-                slideOutHorizontally(
-                    targetOffsetX = { -it / 3 },
-                    animationSpec = tween(animationDurationMs, easing = LinearOutSlowInEasing)
-                ) + fadeOut(animationSpec = tween(animationDurationMs))
-            }
-        ) { HomeScreen(navController, onPlay) }
-
-        // Library screen with smooth horizontal transitions
-        composable(
-            route = Screen.Library.route,
-            enterTransition = {
-                slideInHorizontally(
-                    initialOffsetX = { it / 3 },
-                    animationSpec = tween(animationDurationMs, easing = FastOutSlowInEasing)
-                ) + fadeIn(animationSpec = tween(animationDurationMs))
-            },
-            exitTransition = {
-                slideOutHorizontally(
-                    targetOffsetX = { it / 3 },
-                    animationSpec = tween(animationDurationMs, easing = LinearOutSlowInEasing)
-                ) + fadeOut(animationSpec = tween(animationDurationMs))
-            }
-        ) { LibraryScreen(navController, onPlay) }
-
-        // Queue screen as a smooth modal overlay
-=======
         composable(Screen.Home.route) { HomeScreen(navController, onPlay) }
         composable(Screen.Library.route) { LibraryScreen(navController, onPlay) }
         
         // Queue screen as a modal overlay - only accessible from player screen
->>>>>>> 4e5bbfb0
         composable(
             route = Screen.Queue.route,
             enterTransition = {
                 slideInVertically(
-<<<<<<< HEAD
-                    initialOffsetY = { it },
-                    animationSpec = tween(fastAnimationDurationMs, easing = FastOutSlowInEasing)
-                ) + fadeIn(animationSpec = tween(fastAnimationDurationMs))
-            },
-            exitTransition = {
-                slideOutVertically(
-                    targetOffsetY = { it },
-                    animationSpec = tween(fastAnimationDurationMs, easing = LinearOutSlowInEasing)
-                ) + fadeOut(animationSpec = tween(fastAnimationDurationMs))
-            }
-        ) {
-            BackHandler(enabled = true) {
-                navController.popBackStack()
-            }
-            QueueScreen(navController)
-        }
-
-        // See All screen with smooth transitions
-        composable(
-            route = Screen.SeeAll.route,
-            enterTransition = {
-                slideInHorizontally(
-                    initialOffsetX = { it / 2 },
-                    animationSpec = tween(animationDurationMs, easing = FastOutSlowInEasing)
-                ) + fadeIn(animationSpec = tween(animationDurationMs))
-            },
-            exitTransition = {
-                slideOutHorizontally(
-                    targetOffsetX = { it / 2 },
-                    animationSpec = tween(animationDurationMs, easing = LinearOutSlowInEasing)
-                ) + fadeOut(animationSpec = tween(animationDurationMs))
-            }
-        ) { backStackEntry ->
-            val type = backStackEntry.arguments?.getString("type") ?: ""
-            SeeAllScreen(navController = navController, type = type, onPlay = onPlay)
-        }
-
-        // Playlist Details screen with smooth transitions
-        composable(
-            route = Screen.PlaylistDetails.route,
-            enterTransition = {
-                slideInHorizontally(
-                    initialOffsetX = { it / 2 },
-                    animationSpec = tween(animationDurationMs, easing = FastOutSlowInEasing)
-                ) + fadeIn(animationSpec = tween(animationDurationMs))
-            },
-            exitTransition = {
-                slideOutHorizontally(
-                    targetOffsetX = { it / 2 },
-                    animationSpec = tween(animationDurationMs, easing = LinearOutSlowInEasing)
-                ) + fadeOut(animationSpec = tween(animationDurationMs))
-            }
-        ) { backStackEntry ->
-            val id = backStackEntry.arguments?.getString("id")?.toLongOrNull() ?: -1L
-            PlaylistDetailsScreen(navController = navController, playlistId = id, onPlay = onPlay)
-        }
-
-        // Player screen as a smooth modal overlay
-=======
                     initialOffsetY = { it }, // Start from full screen height (bottom)
                     animationSpec = tween(300)
                 ) + fadeIn(animationSpec = tween(300))
@@ -183,35 +77,25 @@
         }
         
         // Player screen as a modal overlay - doesn't participate in bottom navigation
->>>>>>> 4e5bbfb0
         composable(
             route = Screen.NowPlaying.route,
             enterTransition = {
                 slideInVertically(
-                    initialOffsetY = { it },
-                    animationSpec = tween(fastAnimationDurationMs, easing = FastOutSlowInEasing)
-                ) + fadeIn(animationSpec = tween(fastAnimationDurationMs))
+                    initialOffsetY = { it }, // Start from full screen height (bottom)
+                    animationSpec = tween(300)
+                ) + fadeIn(animationSpec = tween(300))
             },
             exitTransition = {
                 slideOutVertically(
-                    targetOffsetY = { it },
-                    animationSpec = tween(fastAnimationDurationMs, easing = LinearOutSlowInEasing)
-                ) + fadeOut(animationSpec = tween(fastAnimationDurationMs))
+                    targetOffsetY = { it }, // Slide down to full screen height
+                    animationSpec = tween(300)
+                ) + fadeOut(animationSpec = tween(300))
             }
-        ) {
+        ) { 
             BackHandler(enabled = true, onBack = onBackFromPlayer)
-            NowPlayingScreen(navController)
+            NowPlayingScreen(navController) 
         }
-
-        // Lyrics screen with fade transition
-        composable(
-            route = Screen.Lyrics.route,
-            enterTransition = {
-                fadeIn(animationSpec = tween(fastAnimationDurationMs))
-            },
-            exitTransition = {
-                fadeOut(animationSpec = tween(fastAnimationDurationMs))
-            }
-        ) { LyricsView(navController) }
+        
+        composable(Screen.Lyrics.route) { LyricsView(navController) }
     }
 }