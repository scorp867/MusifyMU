--- conflicted
+++ resolved
@@ -40,11 +40,7 @@
     val controller = LocalMediaController.current
     val context = LocalContext.current
     val repo = remember { LibraryRepository.get(context) }
-<<<<<<< HEAD
-
-=======
     
->>>>>>> 4e5bbfb0
     var currentTrack by remember { mutableStateOf<Track?>(null) }
     var isPlaying by remember { mutableStateOf(false) }
     var shuffleOn by remember { mutableStateOf(false) }
@@ -52,15 +48,11 @@
     var progress by remember { mutableStateOf(0f) }
     var duration by remember { mutableStateOf(0L) }
     var isLiked by remember { mutableStateOf(false) }
-<<<<<<< HEAD
-
-=======
     
->>>>>>> 4e5bbfb0
     // Dynamic color extraction from album art
     var dominantColor by remember { mutableStateOf(Color(0xFF6236FF)) }
     var vibrantColor by remember { mutableStateOf(Color(0xFF38B6FF)) }
-
+    
     // Animation states for enhanced visual experience
     val colorTransition = animateColorAsState(
         targetValue = dominantColor,
@@ -72,7 +64,7 @@
         animationSpec = tween(1000, easing = FastOutSlowInEasing),
         label = "vibrantTransition"
     )
-
+    
     // Pulsing animation for when music is playing
     val pulseAnimation = rememberInfiniteTransition(label = "pulse")
     val pulseScale by pulseAnimation.animateFloat(
@@ -84,9 +76,9 @@
         ),
         label = "pulseScale"
     )
-
-
-
+    
+
+    
     val coroutineScope = rememberCoroutineScope()
 
     // Extract colors from album artwork
@@ -102,10 +94,10 @@
                         .data(artUri)
                         .allowHardware(false)
                         .build()
-
+                    
                     val drawable = ImageLoader(context).execute(imageRequest).drawable
                     val bitmap = (drawable as? android.graphics.drawable.BitmapDrawable)?.bitmap
-
+                    
                     bitmap?.let {
                         val palette = Palette.from(it).generate()
                         dominantColor = Color(palette.getDominantColor(0xFF6236FF.toInt()))
@@ -142,11 +134,7 @@
             currentTrack?.let { t ->
                 isLiked = repo.isLiked(t.mediaId)
             }
-<<<<<<< HEAD
-
-=======
-            
->>>>>>> 4e5bbfb0
+            
             // Add listener for real-time updates
             val listener = object : Player.Listener {
                 override fun onMediaItemTransition(mediaItem: androidx.media3.common.MediaItem?, reason: Int) {
@@ -156,15 +144,15 @@
                         coroutineScope.launch { isLiked = repo.isLiked(t.mediaId) }
                     }
                 }
-
+                
                 override fun onIsPlayingChanged(isPlayingNow: Boolean) {
                     isPlaying = isPlayingNow
                 }
-
+                
                 override fun onShuffleModeEnabledChanged(shuffleModeEnabled: Boolean) {
                     shuffleOn = shuffleModeEnabled
                 }
-
+                
                 override fun onRepeatModeChanged(repeatModeValue: Int) {
                     repeatMode = when(repeatModeValue) {
                         Player.REPEAT_MODE_ONE -> 1
@@ -172,16 +160,16 @@
                         else -> 0
                     }
                 }
-
+                
                 override fun onPlaybackStateChanged(playbackState: Int) {
                     if (playbackState == Player.STATE_READY) {
                         duration = mediaController.duration
                     }
                 }
             }
-
+            
             mediaController.addListener(listener)
-
+            
             // Update progress periodically
             while (true) {
                 if (mediaController.isPlaying && mediaController.duration > 0) {
@@ -217,8 +205,6 @@
         ) {
             // Top section with album art and track info
             Column(
-<<<<<<< HEAD
-=======
                 modifier = Modifier
                     .weight(1f)
                     .fillMaxWidth(),
@@ -226,178 +212,163 @@
             ) {
             // Top bar with back button and menu
             Row(
->>>>>>> 4e5bbfb0
                 modifier = Modifier
-                    .weight(1f)
-                    .fillMaxWidth(),
-                horizontalAlignment = Alignment.CenterHorizontally
+                    .fillMaxWidth()
+                    .padding(bottom = 20.dp),
+                horizontalArrangement = Arrangement.SpaceBetween,
+                verticalAlignment = Alignment.CenterVertically
             ) {
-                // Top bar with back button and menu
-                Row(
+                IconButton(
+                    onClick = { navController.navigateUp() },
                     modifier = Modifier
-                        .fillMaxWidth()
-                        .padding(bottom = 20.dp),
-                    horizontalArrangement = Arrangement.SpaceBetween,
-                    verticalAlignment = Alignment.CenterVertically
+                        .size(40.dp)
+                        .background(
+                            Color.White.copy(alpha = 0.2f),
+                            CircleShape
+                        )
                 ) {
-                    IconButton(
-                        onClick = { navController.navigateUp() },
-                        modifier = Modifier
-                            .size(40.dp)
-                            .background(
-                                Color.White.copy(alpha = 0.2f),
-                                CircleShape
-                            )
-                    ) {
-                        Icon(
-                            imageVector = Icons.Rounded.KeyboardArrowDown,
-                            contentDescription = "Back",
-                            tint = Color.White,
-                            modifier = Modifier.size(24.dp)
-                        )
-                    }
-
-                    IconButton(
-                        onClick = { /* More options */ },
-                        modifier = Modifier
-                            .size(40.dp)
-                            .background(
-                                Color.White.copy(alpha = 0.2f),
-                                CircleShape
-                            )
-                    ) {
-                        Icon(
-                            imageVector = Icons.Rounded.MoreVert,
-                            contentDescription = "More",
-                            tint = Color.White,
-                            modifier = Modifier.size(24.dp)
-                        )
-                    }
-                }
-
-                Spacer(modifier = Modifier.height(20.dp))
-
-                // Album artwork - large and prominent with animations
-                currentTrack?.let { track ->
-                    Box(
-                        modifier = Modifier
-                            .fillMaxWidth(0.85f)
-                            .aspectRatio(1f)
-                            .graphicsLayer {
-                                scaleX = pulseScale
-                                scaleY = pulseScale
-                            }
-                            .shadow(
-                                elevation = 24.dp,
-                                shape = RoundedCornerShape(20.dp),
-                                spotColor = colorTransition.value.copy(alpha = 0.6f),
-                                ambientColor = vibrantTransition.value.copy(alpha = 0.3f)
-                            )
-                            .clip(RoundedCornerShape(20.dp))
-                            .border(
-                                width = 2.dp,
-                                brush = Brush.linearGradient(
-                                    colors = listOf(
-                                        Color.White.copy(alpha = 0.3f),
-                                        colorTransition.value.copy(alpha = 0.2f),
-                                        vibrantTransition.value.copy(alpha = 0.2f)
-                                    )
-                                ),
-                                shape = RoundedCornerShape(20.dp)
-                            )
-                    ) {
-                        com.musify.mu.ui.components.Artwork(
-                            data = track.artUri,
-                            contentDescription = track.title,
-                            modifier = Modifier.fillMaxSize()
-                        )
-
-                        // Subtle overlay for depth
-                        Box(
-                            modifier = Modifier
-                                .fillMaxSize()
-                                .background(
-                                    brush = Brush.radialGradient(
-                                        colors = listOf(
-                                            Color.Transparent,
-                                            Color.Black.copy(alpha = 0.1f)
-                                        ),
-                                        radius = 300f
-                                    )
-                                )
-                        )
-                    }
-                } ?: Box(
+                    Icon(
+                        imageVector = Icons.Rounded.KeyboardArrowDown,
+                        contentDescription = "Back",
+                        tint = Color.White,
+                        modifier = Modifier.size(24.dp)
+                    )
+                }
+                
+                IconButton(
+                    onClick = { /* More options */ },
+                    modifier = Modifier
+                        .size(40.dp)
+                        .background(
+                            Color.White.copy(alpha = 0.2f),
+                            CircleShape
+                        )
+                ) {
+                    Icon(
+                        imageVector = Icons.Rounded.MoreVert,
+                        contentDescription = "More",
+                        tint = Color.White,
+                        modifier = Modifier.size(24.dp)
+                    )
+                }
+            }
+            
+            Spacer(modifier = Modifier.height(20.dp))
+            
+                        // Album artwork - large and prominent with animations
+            currentTrack?.let { track ->
+                Box(
                     modifier = Modifier
                         .fillMaxWidth(0.85f)
                         .aspectRatio(1f)
+                        .graphicsLayer {
+                            scaleX = pulseScale
+                            scaleY = pulseScale
+                        }
+                        .shadow(
+                            elevation = 24.dp,
+                            shape = RoundedCornerShape(20.dp),
+                            spotColor = colorTransition.value.copy(alpha = 0.6f),
+                            ambientColor = vibrantTransition.value.copy(alpha = 0.3f)
+                        )
                         .clip(RoundedCornerShape(20.dp))
-                        .background(
-                            brush = Brush.radialGradient(
+                        .border(
+                            width = 2.dp,
+                            brush = Brush.linearGradient(
                                 colors = listOf(
-                                    Color.White.copy(alpha = 0.2f),
-                                    Color.White.copy(alpha = 0.05f)
+                                    Color.White.copy(alpha = 0.3f),
+                                    colorTransition.value.copy(alpha = 0.2f),
+                                    vibrantTransition.value.copy(alpha = 0.2f)
                                 )
-                            )
-                        )
-                        .border(
-                            width = 1.dp,
-                            color = Color.White.copy(alpha = 0.2f),
+                            ),
                             shape = RoundedCornerShape(20.dp)
                         )
                 ) {
-                    Icon(
-                        imageVector = Icons.Rounded.MusicNote,
-                        contentDescription = null,
-                        tint = Color.White.copy(alpha = 0.6f),
+                    com.musify.mu.ui.components.Artwork(
+                        data = track.artUri,
+                        contentDescription = track.title,
+                        modifier = Modifier.fillMaxSize()
+                    )
+                    
+                    // Subtle overlay for depth
+                    Box(
                         modifier = Modifier
-                            .size(80.dp)
-                            .align(Alignment.Center)
-                    )
-                }
-
-                Spacer(modifier = Modifier.height(32.dp))
-
-                // Song info
-                currentTrack?.let { track ->
-                    Column(
-                        horizontalAlignment = Alignment.CenterHorizontally
-                    ) {
-                        Text(
-                            text = track.title,
-                            style = MaterialTheme.typography.headlineMedium.copy(
-                                fontWeight = FontWeight.Bold,
-                                fontSize = 28.sp
-                            ),
-                            color = Color.White,
-                            textAlign = TextAlign.Center,
-                            maxLines = 2,
-                            overflow = TextOverflow.Ellipsis
-                        )
-
-                        Spacer(modifier = Modifier.height(8.dp))
-
-                        Text(
-                            text = track.artist,
-                            style = MaterialTheme.typography.titleMedium,
-                            color = Color.White.copy(alpha = 0.8f),
-                            textAlign = TextAlign.Center,
-                            maxLines = 1,
-                            overflow = TextOverflow.Ellipsis
-                        )
-                    }
-                }
-
-            }
-<<<<<<< HEAD
-        }
-
-=======
+                            .fillMaxSize()
+                            .background(
+                                brush = Brush.radialGradient(
+                                    colors = listOf(
+                                        Color.Transparent,
+                                        Color.Black.copy(alpha = 0.1f)
+                                    ),
+                                    radius = 300f
+                                )
+                            )
+                    )
+                }
+            } ?: Box(
+                modifier = Modifier
+                    .fillMaxWidth(0.85f)
+                    .aspectRatio(1f)
+                    .clip(RoundedCornerShape(20.dp))
+                    .background(
+                        brush = Brush.radialGradient(
+                            colors = listOf(
+                                Color.White.copy(alpha = 0.2f),
+                                Color.White.copy(alpha = 0.05f)
+                            )
+                        )
+                    )
+                    .border(
+                        width = 1.dp,
+                        color = Color.White.copy(alpha = 0.2f),
+                        shape = RoundedCornerShape(20.dp)
+                    )
+            ) {
+                Icon(
+                    imageVector = Icons.Rounded.MusicNote,
+                    contentDescription = null,
+                    tint = Color.White.copy(alpha = 0.6f),
+                    modifier = Modifier
+                        .size(80.dp)
+                        .align(Alignment.Center)
+                )
+            }
+            
+            Spacer(modifier = Modifier.height(32.dp))
+            
+            // Song info
+            currentTrack?.let { track ->
+                Column(
+                    horizontalAlignment = Alignment.CenterHorizontally
+                ) {
+                    Text(
+                        text = track.title,
+                        style = MaterialTheme.typography.headlineMedium.copy(
+                            fontWeight = FontWeight.Bold,
+                            fontSize = 28.sp
+                        ),
+                        color = Color.White,
+                        textAlign = TextAlign.Center,
+                        maxLines = 2,
+                        overflow = TextOverflow.Ellipsis
+                    )
+                    
+                    Spacer(modifier = Modifier.height(8.dp))
+                    
+                    Text(
+                        text = track.artist,
+                        style = MaterialTheme.typography.titleMedium,
+                        color = Color.White.copy(alpha = 0.8f),
+                        textAlign = TextAlign.Center,
+                        maxLines = 1,
+                        overflow = TextOverflow.Ellipsis
+                    )
+                }
+            }
             
             }
         }
         
->>>>>>> 4e5bbfb0
         // Fixed bottom section with controls
         Column(
             modifier = Modifier
@@ -433,9 +404,9 @@
                     ),
                     modifier = Modifier.fillMaxWidth()
                 )
-
+                
                 Spacer(modifier = Modifier.height(8.dp))
-
+                
                 // Time indicators
                 Row(
                     modifier = Modifier.fillMaxWidth(),
@@ -446,7 +417,7 @@
                         style = MaterialTheme.typography.bodySmall,
                         color = Color.White.copy(alpha = 0.8f)
                     )
-
+                    
                     Text(
                         text = formatDuration(duration),
                         style = MaterialTheme.typography.bodySmall,
@@ -454,15 +425,9 @@
                     )
                 }
             }
-<<<<<<< HEAD
-
+            
             Spacer(modifier = Modifier.height(24.dp))
-
-=======
-            
-            Spacer(modifier = Modifier.height(24.dp))
-            
->>>>>>> 4e5bbfb0
+            
             // Glassmorphism control panel - FIXED POSITION
             Box(
                 modifier = Modifier
@@ -513,7 +478,7 @@
                             modifier = Modifier.size(24.dp)
                         )
                     }
-
+                    
                     // Previous
                     IconButton(
                         onClick = { controller?.seekToPrevious() },
@@ -526,21 +491,8 @@
                             modifier = Modifier.size(32.dp)
                         )
                     }
-
+                    
                     // Play/Pause - Main button
-<<<<<<< HEAD
-                    Box(
-                        modifier = Modifier
-                            .size(72.dp)
-                            .background(
-                                brush = Brush.radialGradient(
-                                    colors = listOf(
-                                        Color.White,
-                                        Color.White.copy(alpha = 0.9f)
-                                    )
-                                ),
-                                shape = CircleShape
-=======
                                             Box(
                             modifier = Modifier
                                 .size(72.dp)
@@ -584,42 +536,9 @@
                                 contentDescription = if (isPlaying) "Pause" else "Play",
                                 tint = colorTransition.value,
                                 modifier = Modifier.size(36.dp)
->>>>>>> 4e5bbfb0
-                            )
-                            .border(
-                                width = 2.dp,
-                                brush = Brush.radialGradient(
-                                    colors = listOf(
-                                        colorTransition.value.copy(alpha = 0.3f),
-                                        vibrantTransition.value.copy(alpha = 0.2f)
-                                    )
-                                ),
-                                shape = CircleShape
-                            )
-                            .shadow(
-                                elevation = 8.dp,
-                                shape = CircleShape,
-                                spotColor = colorTransition.value.copy(alpha = 0.4f)
-                            )
-                            .clickable {
-                                controller?.let {
-                                    if (it.isPlaying) it.pause() else it.play()
-                                    // rely on listener to update isPlaying
-                                }
-                            },
-                        contentAlignment = Alignment.Center
-                    ) {
-                        Icon(
-                            imageVector = if (isPlaying)
-                                Icons.Rounded.Pause
-                            else
-                                Icons.Rounded.PlayArrow,
-                            contentDescription = if (isPlaying) "Pause" else "Play",
-                            tint = colorTransition.value,
-                            modifier = Modifier.size(36.dp)
-                        )
-                    }
-
+                            )
+                        }
+                    
                     // Next
                     IconButton(
                         onClick = { controller?.seekToNext() },
@@ -632,16 +551,16 @@
                             modifier = Modifier.size(32.dp)
                         )
                     }
-
+                    
                     // Repeat
                     IconButton(
                         onClick = {
-                            repeatMode = (repeatMode + 1) % 3
-                            controller?.repeatMode = when (repeatMode) {
-                                1 -> Player.REPEAT_MODE_ONE
-                                2 -> Player.REPEAT_MODE_ALL
-                                else -> Player.REPEAT_MODE_OFF
-                            }
+                repeatMode = (repeatMode + 1) % 3
+                controller?.repeatMode = when (repeatMode) {
+                    1 -> Player.REPEAT_MODE_ONE
+                    2 -> Player.REPEAT_MODE_ALL
+                    else -> Player.REPEAT_MODE_OFF
+                }
                         },
                         modifier = Modifier.size(48.dp)
                     ) {
@@ -657,13 +576,9 @@
                     }
                 }
             }
-<<<<<<< HEAD
-
-=======
-            
->>>>>>> 4e5bbfb0
+            
             Spacer(modifier = Modifier.height(16.dp))
-
+            
             // Bottom action buttons - pill shaped with requested layout
             Box(
                 modifier = Modifier
@@ -714,7 +629,7 @@
                                 modifier = Modifier.size(22.dp)
                             )
                         }
-
+                        
                         // Queue button (center)
                         IconButton(
                             onClick = { navController.navigate(Screen.Queue.route) },
@@ -727,7 +642,7 @@
                                 modifier = Modifier.size(22.dp)
                             )
                         }
-
+                        
                         // Like button (right)
                         IconButton(
                             onClick = {
