package com.musify.mu.data.db

import androidx.room.Database
import androidx.room.RoomDatabase
import com.musify.mu.data.db.entities.*

@Database(
    entities = [Track::class, Playlist::class, PlaylistItem::class, Like::class, FavoritesOrder::class, LyricsMap::class, PlayHistory::class],
<<<<<<< HEAD
    version = 5,
=======
    version = 4,
>>>>>>> 4e5bbfb0
    exportSchema = false
)
abstract class AppDatabase : RoomDatabase() {
    abstract fun dao(): AppDao
}<|MERGE_RESOLUTION|>--- conflicted
+++ resolved
@@ -6,11 +6,7 @@
 
 @Database(
     entities = [Track::class, Playlist::class, PlaylistItem::class, Like::class, FavoritesOrder::class, LyricsMap::class, PlayHistory::class],
-<<<<<<< HEAD
-    version = 5,
-=======
     version = 4,
->>>>>>> 4e5bbfb0
     exportSchema = false
 )
 abstract class AppDatabase : RoomDatabase() {
